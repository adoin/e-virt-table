--- conflicted
+++ resolved
@@ -35,17 +35,6 @@
         fixed: 'left',
         minWidth: 80,
         maxWidth: 200,
-        sortBy: 'string',
-    },
-    {
-        title: '工号工号',
-        key: 'emp_no1',
-        // operation: true,
-        align: 'left',
-        type: 'selection-tree',
-        // verticalAlign: 'bottom',
-        readonly: false,
-        width: 180,
     },
     // {
     //   key: "selection",
@@ -71,10 +60,9 @@
         width: 100,
         sort: 7,
         fixed: 'left',
-        align: 'center',
+        align: 'left',
         hoverIconName: 'icon-edit',
         placeholder: '请输入',
-        sortBy: 'string',
         // editorType: 'none',
         verticalAlign: 'middle',
         // hide: true,
@@ -95,26 +83,6 @@
         //     pEl.appendChild(cellEl);
         // },
         // render: "emp_name",
-    },
-    {
-        title: '数量',
-        key: 'requiredQuantity',
-        sortBy: 'number',
-        align: 'right',
-        rules: [
-            {
-                required: true, // TODO:表格1.2.19有问题
-                pattern: /^(0|[1-9]\d*)$/,
-                message: '请输入0或正整数',
-                validator(rule, value, callback) {
-                    if (value > 10) {
-                        callback('数量不能大于10');
-                    } else {
-                        callback();
-                    }
-                },
-            },
-        ],
     },
     // {
     //   title: '部门',
@@ -192,7 +160,6 @@
         title: '手机号',
         key: 'phone',
         readonly: false,
-        align: 'right',
         overflowTooltipHeaderShow: true,
         formatterFooter: ({ value }) => {
             return `合：${value}`;
@@ -237,7 +204,6 @@
         hoverIconName: 'icon-select',
         sort: 4,
         width: 200,
-        sortBy: 'date',
     },
     {
         title: '出生日期',
@@ -245,7 +211,6 @@
         editorType: 'date',
         hoverIconName: 'icon-date',
         sort: 2,
-        sortBy: 'date',
     },
     {
         title: '家庭地址',
@@ -263,13 +228,14 @@
         render: (pEl, cell) => {
             const cellEl = document.createElement('div');
             cellEl.addEventListener('click', () => {
-                // 点击了家庭地址
+                console.log('点击了家庭地址');
             });
             cellEl.addEventListener('selectionchange', () => {
+                console.log('selectionchange');
                 const selection = window.getSelection();
                 const text = selection ? selection.toString() : '';
                 if (text) {
-                    // 用户选中了文本
+                    console.log('用户选中了文本:', text);
                 }
             });
             cellEl.style.width = '100%';
@@ -288,19 +254,12 @@
     {
         title: '请假开始时间',
         key: 'start_dt',
-        sortBy: 'date',
     },
     {
         title: '物料编码',
         key: 'materialNo',
         align: 'right',
         selectorCellValueType: 'displayText', // displayText | value
-        sortBy: (a, b) => {
-            // 自定义排序：按物料编码的数字部分排序
-            const aValue = parseFloat(a.materialNo) || 0;
-            const bValue = parseFloat(b.materialNo) || 0;
-            return aValue - bValue;
-        },
         formatter({ value }: { value: string }) {
             if (!value) {
                 return '';
@@ -309,7 +268,25 @@
             return `物料编码：${v}`;
         },
     },
-
+    {
+        title: '数量',
+        key: 'requiredQuantity',
+        rules: [
+            {
+                required: true, // TODO:表格1.2.19有问题
+                pattern: /^(0|[1-9]\d*)$/,
+                message: '请输入0或正整数',
+                validator(rule, value, callback) {
+                    if (value > 10) {
+                        callback('数量不能大于10');
+                    } else {
+                        callback();
+                    }
+                },
+            },
+        ],
+        align: 'right',
+    },
     { title: '单位', key: 'unit' },
     { title: '工作性质', key: 'work_type' },
     { title: '工作状态', key: 'work_status' },
@@ -361,10 +338,6 @@
         key: 'salePrice',
         type: 'number',
         align: 'left',
-        sortBy: 'api',
-        sortIconName: 'sortable-backend',
-        sortAscIconName: 'sort-backend-asc',
-        sortDescIconName: 'sort-backend-desc',
         hoverIconName: 'icon-edit',
         placeholder: '请输入',
         // readonly: true,
@@ -409,7 +382,6 @@
         nation: `汉${i}`,
         work_address: `南京路${i}号`,
         work_email: `${28976633 + i}@qq.com`,
-        start_dt: new Date(Math.ceil(new Date().getTime() * (0.9995 + Math.random() * 0.001))).toISOString().slice(0, 19).replace('T', ' '),
         email: `${4465566 + i}@qq.com`,
         work_age: 2 + i,
         company_age: 1 + i,
@@ -423,7 +395,7 @@
         sn: `SDFSD${i}`,
         materialNo: `1231${i}`,
         unit: '个',
-        requiredQuantity: Math.ceil(Math.random() * 100),
+        requiredQuantity: 10,
         customerRemarks: `测试测试${i}`,
         purchasePrice: 10.2 + i,
         salePrice: 12.3 + i,
@@ -443,31 +415,6 @@
                         id: `${i}-2-1`,
                         emp_no: `${i}-2-1`,
                         emp_name: `张三${i}-2-1`,
-<<<<<<< HEAD
-                        children: [
-                            {
-                                id: `${i}-2-1-1`,
-                                emp_no: `${i}-2-1-1`,
-                                emp_no1: `${i}-2-1-1`,
-                                emp_name: `张三${i}-2-1-1`,
-                                children: [
-                                    {
-                                        id: `${i}-2-1-1-1`,
-                                        emp_no: `${i}-2-1-1-1`,
-                                        emp_name: `张三${i}-2-1-1-1`,
-                                        children: [
-                                            {
-                                                id: `${i}-2-1-1-1-1`,
-                                                emp_no: `${i}-2-1-1-1-1`,
-                                                emp_name: `张三${i}-2-1-1-1-1`,
-                                            },
-                                        ],
-                                    },
-                                ],
-                            },
-                        ],
-                        _hasChildren: true,
-=======
                         children: [],
                     },
                     {
@@ -488,7 +435,6 @@
                         emp_no: `${i}-2-3`,
                         emp_name: `张三${i}-2-3`,
                         children: [],
->>>>>>> 218e57b2
                     },
                 ],
             },
@@ -504,20 +450,6 @@
         align: 'right',
     });
 }
-const svgSelect =
-    '<svg t="1724122044148" class="icon" viewBox="0 0 1024 1024" version="1.1" xmlns="http://www.w3.org/2000/svg" p-id="4551" width="32" height="32"><path d="M707.648 401.28L489.28 560.704l22.656 30.976 22.656-30.976L316.16 401.216q-3.072-2.24-6.464-3.84-3.456-1.536-7.104-2.432-3.712-0.896-7.488-1.088-3.776-0.128-7.488 0.448-3.776 0.64-7.296 1.92-3.584 1.28-6.784 3.2-3.2 1.984-6.016 4.544-2.816 2.56-5.056 5.632-2.176 3.072-3.84 6.464-1.536 3.456-2.432 7.104-0.896 3.712-1.088 7.488-0.128 3.776 0.448 7.488 0.64 3.776 1.92 7.296 1.28 3.584 3.2 6.784 1.984 3.2 4.544 6.016 2.56 2.752 5.632 4.992l218.368 159.552q4.928 3.584 10.752 5.504 5.76 1.92 11.904 1.92 6.08 0 11.904-1.92 5.76-1.92 10.752-5.504l218.368-159.552q3.008-2.24 5.568-4.992 2.56-2.816 4.544-6.016 1.92-3.2 3.264-6.784 1.28-3.52 1.92-7.296 0.576-3.712 0.384-7.488-0.128-3.84-1.024-7.488-0.896-3.648-2.496-7.04-1.6-3.456-3.84-6.528-2.24-3.072-4.992-5.632-2.816-2.56-6.016-4.48-3.2-1.984-6.784-3.328-3.584-1.28-7.296-1.856-3.712-0.64-7.488-0.448-3.84 0.192-7.488 1.088-3.648 0.896-7.04 2.496-3.456 1.536-6.528 3.84z m61.056 30.976q0-3.84-0.768-7.488-0.704-3.712-2.176-7.232-1.472-3.456-3.52-6.656-2.112-3.136-4.8-5.76-2.688-2.688-5.76-4.8-3.2-2.112-6.72-3.584-3.456-1.408-7.168-2.176-3.712-0.704-7.488-0.704-3.84 0-7.488 0.704-3.712 0.768-7.232 2.176-3.456 1.472-6.656 3.584-3.136 2.112-5.76 4.8-2.688 2.624-4.8 5.76-2.112 3.2-3.584 6.656-1.408 3.52-2.176 7.232-0.704 3.712-0.704 7.488 0 3.776 0.704 7.488 0.768 3.712 2.176 7.168 1.472 3.52 3.584 6.656 2.112 3.2 4.8 5.824 2.624 2.688 5.76 4.8 3.2 2.112 6.656 3.52 3.52 1.472 7.232 2.176 3.712 0.768 7.488 0.768 3.776 0 7.488-0.768 3.712-0.704 7.168-2.176 3.52-1.408 6.656-3.52 3.2-2.112 5.824-4.8 2.688-2.688 4.8-5.76 2.048-3.2 3.52-6.72 1.472-3.456 2.176-7.168 0.768-3.712 0.768-7.488z m-436.736 0q0-3.84-0.768-7.488-0.704-3.712-2.176-7.232-1.408-3.456-3.52-6.656-2.112-3.136-4.8-5.76-2.688-2.688-5.76-4.8-3.2-2.112-6.656-3.584-3.52-1.408-7.232-2.176-3.712-0.704-7.488-0.704-3.84 0-7.488 0.704-3.712 0.768-7.232 2.176-3.456 1.472-6.592 3.584-3.2 2.112-5.824 4.8-2.688 2.624-4.8 5.76-2.112 3.2-3.52 6.656-1.472 3.52-2.24 7.232-0.704 3.712-0.704 7.488 0 3.776 0.704 7.488 0.768 3.712 2.24 7.168 1.408 3.52 3.52 6.656 2.112 3.2 4.8 5.824 2.624 2.688 5.76 4.8 3.2 2.112 6.656 3.52 3.52 1.472 7.232 2.176 3.712 0.768 7.488 0.768 3.776 0 7.488-0.768 3.712-0.704 7.232-2.176 3.456-1.408 6.592-3.52 3.2-2.112 5.824-4.8 2.688-2.688 4.8-5.76 2.112-3.2 3.52-6.72 1.472-3.456 2.176-7.168 0.768-3.712 0.768-7.488z" p-id="4552"></path></svg>';
-const svgCharacterAsc = `<svg xmlns="http://www.w3.org/2000/svg" viewBox="0 0 24 24"><g fill="none" fillRule="evenodd"><path d="m12.594 23.258l-.012.002l-.071.035l-.02.004l-.014-.004l-.071-.036q-.016-.004-.024.006l-.004.01l-.017.428l.005.02l.01.013l.104.074l.015.004l.012-.004l.104-.074l.012-.016l.004-.017l-.017-.427q-.004-.016-.016-.018m.264-.113l-.014.002l-.184.093l-.01.01l-.003.011l.018.43l.005.012l.008.008l.201.092q.019.005.029-.008l.004-.014l-.034-.614q-.005-.019-.02-.022m-.715.002a.02.02 0 0 0-.027.006l-.006.014l-.034.614q.001.018.017.024l.015-.002l.201-.093l.01-.008l.003-.011l.018-.43l-.003-.012l-.01-.01z"></path><path fill="currentColor" d="M4.664 11.942a1 1 0 0 0 1.278-.606L6.419 10h3.162l.477 1.336a1 1 0 0 0 1.884-.672L9.61 4.134a1.71 1.71 0 0 0-3.22 0l-2.332 6.53a1 1 0 0 0 .606 1.278M8 5.573L8.867 8H7.133zm8.293-1.28a1 1 0 0 1 1.414 0l2.829 2.828a1 1 0 0 1-1.415 1.415L18 7.414V20a1 1 0 1 1-2 0V7.414l-1.121 1.122a1 1 0 1 1-1.415-1.415zM5 13a1 1 0 1 0 0 2h3.586l-4.122 4.122C3.77 19.815 4.26 21 5.24 21H11a1 1 0 1 0 0-2H7.414l4.122-4.122c.693-.693.203-1.878-.777-1.878z"></path></g></svg>`;
-const svgCharacterDesc = `<svg xmlns="http://www.w3.org/2000/svg" viewBox="0 0 24 24"><g fill="none"><path d="m12.593 23.258l-.011.002l-.071.035l-.02.004l-.014-.004l-.071-.035q-.016-.005-.024.005l-.004.01l-.017.428l.005.02l.01.013l.104.074l.015.004l.012-.004l.104-.074l.012-.016l.004-.017l-.017-.427q-.004-.016-.017-.018m.265-.113l-.013.002l-.185.093l-.01.01l-.003.011l.018.43l.005.012l.008.007l.201.093q.019.005.029-.008l.004-.014l-.034-.614q-.005-.018-.02-.022m-.715.002a.02.02 0 0 0-.027.006l-.006.014l-.034.614q.001.018.017.024l.015-.002l.201-.093l.01-.008l.004-.011l.017-.43l-.003-.012l-.01-.01z"></path><path fill="currentColor" d="M8 12c.674 0 1.28.396 1.556 1.002l.054.132l2.332 6.53a1 1 0 0 1-1.838.78l-.046-.108L9.581 19H6.419l-.477 1.336a1 1 0 0 1-1.917-.56l.033-.112l2.332-6.53A1.71 1.71 0 0 1 8 12m9-8a1 1 0 0 1 1 1v12.414l1.121-1.121a1 1 0 0 1 1.415 1.414l-2.829 2.828a1 1 0 0 1-1.414 0l-2.828-2.828a1 1 0 0 1 1.414-1.414L16 17.414V5a1 1 0 0 1 1-1M8 14.573L7.133 17h1.734zM10.759 3c.94 0 1.43 1.092.855 1.792l-.078.086L7.414 9H11a1 1 0 0 1 .117 1.993L11 11H5.241c-.94 0-1.43-1.092-.855-1.792l.078-.086L8.586 5H5a1 1 0 0 1-.117-1.993L5 3z"></path></g></svg>`;
-const svgNumberAsc = `<svg xmlns="http://www.w3.org/2000/svg" viewBox="0 0 24 24"><g fill="none" fillRule="evenodd"><path d="m12.594 23.258l-.012.002l-.071.035l-.02.004l-.014-.004l-.071-.036q-.016-.004-.024.006l-.004.01l-.017.428l.005.02l.01.013l.104.074l.015.004l.012-.004l.104-.074l.012-.016l.004-.017l-.017-.427q-.004-.016-.016-.018m.264-.113l-.014.002l-.184.093l-.01.01l-.003.011l.018.43l.005.012l.008.008l.201.092q.019.005.029-.008l.004-.014l-.034-.614q-.005-.019-.02-.022m-.715.002a.02.02 0 0 0-.027.006l-.006.014l-.034.614q.001.018.017.024l.015-.002l.201-.093l.01-.008l.003-.011l.018-.43l-.003-.012l-.01-.01z"></path><path fill="currentColor" d="M5 6a3 3 0 0 1 6 0v2a3 3 0 0 1-6 0zm3-1a1 1 0 0 0-1 1v2a1 1 0 0 0 2 0V6a1 1 0 0 0-1-1m9.707-.707a1 1 0 0 0-1.414 0L13.465 7.12a1 1 0 0 0 1.414 1.415L16 7.414V20a1 1 0 1 0 2 0V7.414l1.121 1.122a1 1 0 1 0 1.415-1.415zM5 15a3 3 0 0 1 5.995-.176l.005.186c0 .408-.039.799-.107 1.171c-.264 1.433-.964 2.58-1.57 3.352c-.307.39-.598.694-.815.904c-.124.12-.25.238-.385.345a1 1 0 0 1-1.34-1.479L7.118 19l.224-.228A7 7 0 0 0 7.971 18A3 3 0 0 1 5 15m3-1a1 1 0 1 0 0 2a1 1 0 0 0 0-2"></path></g></svg>`;
-const svgNumberDesc = `<svg xmlns="http://www.w3.org/2000/svg" viewBox="0 0 24 24"><g fill="none" fillRule="evenodd"><path d="m12.594 23.258l-.012.002l-.071.035l-.02.004l-.014-.004l-.071-.036q-.016-.004-.024.006l-.004.01l-.017.428l.005.02l.01.013l.104.074l.015.004l.012-.004l.104-.074l.012-.016l.004-.017l-.017-.427q-.004-.016-.016-.018m.264-.113l-.014.002l-.184.093l-.01.01l-.003.011l.018.43l.005.012l.008.008l.201.092q.019.005.029-.008l.004-.014l-.034-.614q-.005-.019-.02-.022m-.715.002a.02.02 0 0 0-.027.006l-.006.014l-.034.614q.001.018.017.024l.015-.002l.201-.093l.01-.008l.003-.011l.018-.43l-.003-.012l-.01-.01z"></path><path fill="currentColor" d="M5 6a3 3 0 0 1 5.995-.176L11 6.01c0 .408-.039.799-.107 1.171c-.264 1.433-.964 2.58-1.57 3.352c-.307.39-.598.694-.815.904c-.124.12-.25.238-.385.345a1 1 0 0 1-1.34-1.479L7.118 10l.224-.228A7 7 0 0 0 7.971 9A3 3 0 0 1 5 6m3-1a1 1 0 1 0 0 2a1 1 0 0 0 0-2m10 0a1 1 0 1 0-2 0v12.414l-1.121-1.121a1 1 0 0 0-1.415 1.414l2.829 2.828a1 1 0 0 0 1.414 0l2.828-2.828a1 1 0 1 0-1.414-1.414L18 17.413zM8 13a3 3 0 0 0-3 3v2a3 3 0 1 0 6 0v-2a3 3 0 0 0-3-3m-1 3a1 1 0 1 1 2 0v2a1 1 0 1 1-2 0z"></path></g></svg>`;
-const svgDateAsc = `<svg xmlns="http://www.w3.org/2000/svg" viewBox="0 0 24 24"><path fill="currentColor" d="M19 7h-3l4-4l4 4h-3v14h-2zM8 16h3v-3H8zm5-11h-1V3h-2v2H6V3H4v2H3c-1.11 0-2 .89-2 2v11c0 1.11.89 2 2 2h10c1.11 0 2-.89 2-2V7c0-1.11-.89-2-2-2M3 18v-7h10v7z"></path></svg>`;
-const svgDateDesc = `<svg xmlns="http://www.w3.org/2000/svg" viewBox="0 0 24 24"><path fill="currentColor" d="M21 17h3l-4 4l-4-4h3V3h2zM8 16h3v-3H8zm5-11h-1V3h-2v2H6V3H4v2H3c-1.11 0-2 .89-2 2v11c0 1.11.89 2 2 2h10c1.11 0 2-.89 2-2V7c0-1.11-.89-2-2-2M3 18v-7h10v7z"></path></svg>`;
-const svgSortAsc = `<svg xmlns="http://www.w3.org/2000/svg" viewBox="0 0 24 24"><path fill="currentColor" d="M18.5 17.25a.75.75 0 0 1-1.5 0V7.56l-2.22 2.22a.75.75 0 1 1-1.06-1.06l3.5-3.5a.75.75 0 0 1 1.06 0l3.5 3.5a.75.75 0 0 1-1.06 1.06L18.5 7.56zm-15.75.25a.75.75 0 0 1 0-1.5h9.5a.75.75 0 0 1 0 1.5zm0-5a.75.75 0 0 1 0-1.5h5.5a.75.75 0 0 1 0 1.5zm0-5a.75.75 0 0 1 0-1.5h3.5a.75.75 0 0 1 0 1.5z"></path></svg>`;
-const svgSortDesc = `<svg xmlns="http://www.w3.org/2000/svg" viewBox="0 0 24 24"><path fill="currentColor" d="M18.5 16.44V6.75a.75.75 0 0 0-1.5 0v9.69l-2.22-2.22a.75.75 0 1 0-1.06 1.06l3.5 3.5a.75.75 0 0 0 1.06 0l3.5-3.5a.75.75 0 1 0-1.06-1.06zM2 7.25a.75.75 0 0 1 .75-.75h9.5a.75.75 0 0 1 0 1.5h-9.5A.75.75 0 0 1 2 7.25m0 5a.75.75 0 0 1 .75-.75h5.5a.75.75 0 0 1 0 1.5h-5.5a.75.75 0 0 1-.75-.75m0 5a.75.75 0 0 1 .75-.75h3.5a.75.75 0 0 1 0 1.5h-3.5a.75.75 0 0 1-.75-.75"></path></svg>`;
-const svgSortBackendAsc = `<svg xmlns="http://www.w3.org/2000/svg" viewBox="0 0 24 24"><path fill="none" stroke="currentColor" strokeLinecap="round" strokeLinejoin="round" strokeWidth="1" d="m15 7.674l1.409-1.487C17.159 5.396 17.534 5 18 5s.841.396 1.591 1.187L21 7.674m-3-2.587v4.375c0 2.234 0 3.35-.447 4.335s-1.287 1.72-2.968 3.191L14 17.5M3 6.5c0-1.225 0-1.838.238-2.306c.21-.411.545-.746.956-.956C4.662 3 5.274 3 6.5 3s1.838 0 2.306.238c.411.21.746.545.956.956C10 4.662 10 5.274 10 6.5s0 1.838-.238 2.306c-.21.411-.545.746-.956.956C8.338 10 7.726 10 6.5 10s-1.838 0-2.306-.238a2.2 2.2 0 0 1-.956-.956C3 8.338 3 7.726 3 6.5m0 11c0-1.225 0-1.838.238-2.306c.21-.411.545-.746.956-.956C4.662 14 5.274 14 6.5 14s1.838 0 2.306.238c.411.21.746.545.956.956c.238.468.238 1.08.238 2.306s0 1.838-.238 2.306c-.21.411-.545.746-.956.956C8.338 21 7.726 21 6.5 21s-1.838 0-2.306-.238a2.2 2.2 0 0 1-.956-.956C3 19.338 3 18.726 3 17.5"></path></svg>`;
-const svgSortBackendDesc = `<svg xmlns="http://www.w3.org/2000/svg" viewBox="0 0 24 24"><path fill="none" stroke="currentColor" strokeLinecap="round" strokeLinejoin="round" strokeWidth="1" d="m15 16.327l1.409 1.486C17.159 18.604 17.534 19 18 19s.841-.396 1.591-1.187L21 16.327m-3 2.586v-4.375c0-2.234 0-3.35-.447-4.335s-1.287-1.72-2.968-3.191L14 6.5m-11 0c0-1.225 0-1.838.238-2.306c.21-.411.545-.746.956-.956C4.662 3 5.274 3 6.5 3s1.838 0 2.306.238c.411.21.746.545.956.956C10 4.662 10 5.274 10 6.5s0 1.838-.238 2.306c-.21.411-.545.746-.956.956C8.338 10 7.726 10 6.5 10s-1.838 0-2.306-.238a2.2 2.2 0 0 1-.956-.956C3 8.338 3 7.726 3 6.5m0 11c0-1.225 0-1.838.238-2.306c.21-.411.545-.746.956-.956C4.662 14 5.274 14 6.5 14s1.838 0 2.306.238c.411.21.746.545.956.956c.238.468.238 1.08.238 2.306s0 1.838-.238 2.306c-.21.411-.545.746-.956.956C8.338 21 7.726 21 6.5 21s-1.838 0-2.306-.238a2.2 2.2 0 0 1-.956-.956C3 19.338 3 18.726 3 17.5"></path></svg>`;
-const svgSortable = `<svg xmlns="http://www.w3.org/2000/svg" viewBox="0 0 24 24"><path fill="currentColor" d="m17.25 4l-.1.007a.75.75 0 0 0-.65.743v12.692l-3.22-3.218l-.084-.072a.75.75 0 0 0-.976 1.134l4.504 4.5l.084.072a.75.75 0 0 0 .976-.073l4.497-4.5l.072-.084a.75.75 0 0 0-.073-.977l-.084-.072a.75.75 0 0 0-.977.073L18 17.446V4.75l-.006-.102A.75.75 0 0 0 17.251 4m-11.036.22L1.72 8.715l-.073.084a.75.75 0 0 0 .073.976l.084.073a.75.75 0 0 0 .976-.073l3.217-3.218v12.698l.008.102a.75.75 0 0 0 .743.648l.101-.007a.75.75 0 0 0 .649-.743L7.497 6.559l3.223 3.217l.084.072a.75.75 0 0 0 .975-1.134L7.275 4.22l-.085-.072a.75.75 0 0 0-.976.073"></path></svg>`;
-const svgSortableBackend = `<svg xmlns="http://www.w3.org/2000/svg" width="24" height="24" viewBox="0 0 24 24"><g fill="none" stroke="#bec4c7" stroke-width="1.5"><path d="M2 12c0-4.714 0-7.071 1.464-8.536C4.93 2 7.286 2 12 2s7.071 0 8.535 1.464C22 4.93 22 7.286 22 12s0 7.071-1.465 8.535C19.072 22 16.714 22 12 22s-7.071 0-8.536-1.465C2 19.072 2 16.714 2 12Z"/><path stroke-linecap="round" stroke-linejoin="round" d="M9.5 8v8m0 0L7 13.25M9.5 16l2.5-2.75M14.5 16V8m0 0L12 10.75M14.5 8l2.5 2.75"/></g></svg>`;
 const overlayerEl = document.getElementById('e-virt-table-overlayer') as HTMLDivElement;
 const editorEl = document.getElementById('e-virt-table-editor') as HTMLDivElement;
 const eVirtTable = new EVirtTable(canvas, {
@@ -539,68 +471,7 @@
         },
     ],
     config: {
-        ICONS: [
-            // {
-            //     name: 'sort-by-character-asc',
-            //     svg: svgCharacterAsc,
-            //     color: '#4E5969',
-            // },
-            // {
-            //     name: 'sort-by-character-desc',
-            //     svg: svgCharacterDesc,
-            //     color: '#4E5969',
-            // },
-            // {
-            //     name: 'sort-by-number-asc',
-            //     svg: svgNumberAsc,
-            //     color: '#4E5969',
-            // },
-            // {
-            //     name: 'sort-by-number-desc',
-            //     svg: svgNumberDesc,
-            //     color: '#4E5969',
-            // },
-            // {
-            //     name: 'sort-by-date-asc',
-            //     svg: svgDateAsc,
-            //     color: '#4E5969',
-            // },
-            // {
-            //     name: 'sort-by-date-desc',
-            //     svg: svgDateDesc,
-            //     color: '#4E5969',
-            // },
-            // {
-            //     name: 'sort-asc',
-            //     svg: svgSortAsc,
-            //     color: '#4E5969',
-            // },
-            // {
-            //     name: 'sort-desc',
-            //     svg: svgSortDesc,
-            //     color: '#4E5969',
-            // },
-            // {
-            //     name: 'sortable',
-            //     svg: svgSortable,
-            //     color: '#bec4c7',
-            // },
-            // {
-            //     name: 'sort-backend-asc',
-            //     svg: svgSortBackendAsc,
-            //     color: '',
-            // },
-            // {
-            //     name: 'sort-backend-desc',
-            //     svg: svgSortBackendDesc,
-            //     color: '',
-            // },
-            // {
-            //     name: 'sortable-backend',
-            //     svg: svgSortableBackend,
-            //     color: '',
-            // },
-        ],
+        ICONS: [],
         BORDER: true,
         STRIPE: false,
         TREE_LINE: true,
@@ -638,7 +509,7 @@
                 label: '新增',
                 value: 'add',
                 event: () => {
-                    // 新增
+                    console.log('新增');
                 },
             },
         ],
@@ -718,7 +589,7 @@
                 },
             ];
             const data = [...changeList, ...list];
-            // 修改前数据
+            console.log('修改前数据', data);
             return data;
             // if(changeList.some((item) => item.key !== 'requiredQuantity')) {
             //     return changeList.map(item=>{
@@ -896,7 +767,7 @@
     console.error(error);
 });
 eVirtTable.on('hoverIconClick', (cell) => {
-    // hoverIconClick
+    console.log('hoverIconClick', cell);
 });
 // eVirtTable.on('change', (changeList) => {
 //     eVirtTable.validate();
@@ -904,12 +775,12 @@
 eVirtTable.on('onPastedDataOverflow', (val: PastedDataOverflow) => {
     const { overflowColCount, overflowRowCount } = val;
     if (overflowRowCount > 0) {
-        // 粘贴数据超出行数
+        console.log('粘贴数据超出行数', overflowRowCount);
         data = data.concat(Array.from({ length: overflowRowCount }).map(() => ({})));
         eVirtTable.loadData(data);
     }
     if (overflowColCount > 0) {
-        // 粘贴数据超出列数
+        console.log('粘贴数据超出列数', overflowColCount);
         columns = columns.concat(
             Array.from({ length: overflowColCount }).map((_, index) => ({
                 title: `溢出表头${index}`,
@@ -947,181 +818,6 @@
         overlayerEl.appendChild(typeDiv);
     });
 });
-
-// 模拟服务端排序接口
-function mockServerSort(sortData) {
-    return new Promise((resolve) => {
-        setTimeout(() => {
-            let sortedData = [...data];
-
-            // 根据排序条件对数据进行排序
-            sortData.forEach(({ field, direction }) => {
-                sortedData.sort((a, b) => {
-                    let aValue = a[field];
-                    let bValue = b[field];
-
-                    // 根据字段类型进行排序
-                    if (
-                        field === 'requiredQuantity' ||
-                        field === 'work_age' ||
-                        field === 'age' ||
-                        field === 'salePrice'
-                    ) {
-                        // 数字排序
-                        aValue = Number(aValue) || 0;
-                        bValue = Number(bValue) || 0;
-                        return direction === 'asc' ? aValue - bValue : bValue - aValue;
-                    } else if (field === 'birthday') {
-                        // 日期排序
-                        aValue = new Date(aValue).getTime();
-                        bValue = new Date(bValue).getTime();
-                        return direction === 'asc' ? aValue - bValue : bValue - aValue;
-                    } else {
-                        // 字符串排序
-                        aValue = String(aValue || '');
-                        bValue = String(bValue || '');
-                        return direction === 'asc' ? aValue.localeCompare(bValue) : bValue.localeCompare(aValue);
-                    }
-                });
-            });
-
-            resolve(sortedData);
-        }, 500); // 模拟网络延迟
-    });
-}
-
-eVirtTable.on('sortChange', async (sortMap) => {
-    const sortData = (Array.from(sortMap.entries()) as [any, any][]).map(([key, value]) => ({
-        field: key,
-        direction: value.direction,
-    }));
-    console.log();
-    
-    // const sortedData = await mockServerSort(sortData);
-    // eVirtTable.loadData(sortedData);
-});
-// 三种模式切换功能
-let currentMode = 'normal'; // 'normal', 'selection-tree', 'tree-selection'
-const modeRadioContainer = document.getElementById('modeRadioContainer') as HTMLDivElement;
-
-// 创建 radio 按钮
-if (modeRadioContainer) {
-    modeRadioContainer.innerHTML = `
-        <label>
-            <input type="radio" name="mode" value="normal" checked> 勾选+树
-        </label>
-        <label>
-            <input type="radio" name="mode" value="selection-tree"> 勾选树
-        </label>
-        <label>
-            <input type="radio" name="mode" value="tree-selection"> 树勾选
-        </label>
-    `;
-
-    // 监听 radio 变化
-    const radioButtons = modeRadioContainer.querySelectorAll('input[name="mode"]');
-    radioButtons.forEach((radio) => {
-        radio.addEventListener('change', (e) => {
-            const target = e.target as HTMLInputElement;
-            const newMode = target.value;
-
-            if (newMode === currentMode) {
-                return;
-            }
-
-            currentMode = newMode;
-
-            let newColumns: Column[];
-
-            switch (newMode) {
-                case 'selection-tree':
-                    // 切换到勾选树模式
-                    newColumns = columns.map((col) => {
-                        if (col.key === 'selection') {
-                            return {
-                                ...col,
-                                type: 'selection-tree',
-                                title: '选择',
-                                width: 200,
-                                align: 'left',
-                            };
-                        }
-                        if (col.key === 'emp_no') {
-                            return {
-                                ...col,
-                                type: undefined, // 移除 tree 类型
-                            };
-                        }
-                        return col;
-                    });
-                    break;
-
-                case 'tree-selection':
-                    // 切换到树勾选模式
-                    newColumns = columns.map((col) => {
-                        if (col.key === 'selection') {
-                            return {
-                                ...col,
-                                type: 'tree-selection',
-                                title: '选择',
-                                align: 'left',
-                            };
-                        }
-                        if (col.key === 'emp_no') {
-                            return {
-                                ...col,
-                                type: undefined, // 移除 tree 类型
-                            };
-                        }
-                        return col;
-                    });
-                    break;
-
-                default:
-                    // 普通模式
-                    newColumns = columns;
-                    break;
-            }
-
-            // 重新加载列配置
-            eVirtTable.loadColumns(newColumns);
-
-            // 更新配置
-            if (newMode === 'normal') {
-                eVirtTable.loadConfig({
-                    TREE_SELECT_MODE: 'auto',
-                    AUTO_FIT_TREE_WIDTH: true,
-                    ENABLE_CONTEXT_MENU: true,
-                    CONTEXT_MENU: [
-                        { label: '复制', value: 'copy' },
-                        { label: '剪切', value: 'cut' },
-                        { label: '粘贴', value: 'paste' },
-                        { label: '清空选中内容', value: 'clearSelected' },
-                        {
-                            label: '新增',
-                            value: 'add',
-                            event: () => {
-                                // 新增
-                            },
-                        },
-                    ],
-                });
-            } else {
-                eVirtTable.loadConfig({
-                    TREE_SELECT_MODE: 'auto',
-                    AUTO_FIT_TREE_WIDTH: true,
-                    ENABLE_CONTEXT_MENU: true,
-                    CONTEXT_MENU: [
-                        { label: '全选', value: 'selectAll' },
-                        { label: '取消全选', value: 'unselectAll' },
-                        { label: '展开全部', value: 'expandAll' },
-                        { label: '收起全部', value: 'collapseAll' },
-                    ],
-                });
-            }
-        });
-    });
-}
 
 const dateEl = document.getElementById('e-virt-table-date') as HTMLInputElement;
 if (dateEl) {
@@ -1346,7 +1042,7 @@
                 label: '新增',
                 value: 'add',
                 event: () => {
-                    // 新增
+                    console.log('新增');
                 },
             },
         ],
@@ -1449,14 +1145,6 @@
 document.getElementById('getChangedValues')?.addEventListener('click', () => {
     console.log(eVirtTable.getChangedData());
 });
-document.getElementById('test')?.addEventListener('click', () => {
-    eVirtTable.setSortQueryData([
-        {
-            field: 'phone',
-            direction: 'desc',
-        },
-    ]);
-});
 
 // 销毁
 function destroy() {
