Vx.x.x(TPL)
-   Breaking Changes
-   Feature
-   Bug Fixes
-   Performance Improvements
-   Style changes
-   Dependencies Changes

V1.0.1
### Bug Fixes
- 修复调整位置时滚动位置错位
### Feature
- 添加footer可固定导表头下方

---

V1.0.2
### Bug Fixes
- 修复搜索过滤后无法选中复制粘贴
- 修复多选滚动后点击表头选中会错选问题

---

V1.0.3
### Bug Fixes
- 修复边框溢出及滚动条偏移问题
---

V1.0.4
### Bug Fixes
- 添加合并单元格数据关联及内置合并单元格工具类
- 拓展editorType可为none
- 拓展设置选择器之前的回调
- 拓展设置选中和填充之前的回调
---

V1.0.5
### Bug Fixes
- 修复移动端滚动条无法移动
- 修复滚动条iframe场景下抬起事件不触发导致的bug
- 修复选择器添加背景色样式不生效
- 修复editorType为none时选择器不会触发选中
- 修复配置svg不生效
- 文档更新
---

V1.0.6
### Bug Fixes
- 修复loadData后立刻scrollto性能问题
- 修复loadData后立刻scrollto没有效果
- 添加编辑器批量设置值方法
- 修复容器宽高发生变化，表格没有触发更新宽高
---

V1.0.7
### Bug Fixes
- 废弃
---

V1.0.8
### Bug Fixes
- 废弃
---

V1.0.9
### Bug Fixes
- 更改enter变成下一个，而不会是进入编辑状态
- 剔除isTrsut及文档
- 修复点击容器外选中不失去焦点
- 修复修复loadData后立刻scrollto性能问题
- 修复V1.0.8版本
---

V1.1.0
### Bug Fixes
- fix:调整按下esc键取消编辑
- fix:修复插槽情况下点击编辑需要点击两次
- fix:添加shift+enter向上移动并提交操作
- fix:更改enter向下移动并提交操作，而不是进入编辑
---

V1.1.1
### Bug Fixes
- fix:调整isTarget逻辑
- fix:修复文本编辑器点击外层不会清除选中
- feat:添加部分校验方法
- feat:change事件添加旧值
- feat:添加主动清除编辑器和选择器
---

V1.1.2
### Bug Fixes
- fix:修复文本编辑器点击外层,没有选中一直回调
---

V1.1.3
### Bug Fixes
- fix:修复滚动条hover失效问题
- fix:修复Tooltip移到内容也会hide
- docs:更新文档
- 解决iframe下点击容器外不失焦
- fix:移动表头宽度和移动行高到滚动条的边界处理
- fix:单选ENABLE_SELECTOR_SINGLE下shift快捷选中也能多选
---

V1.1.4
### Bug Fixes
- fix:修复右fixed阴影1px问题
- fix:更改选择器和填充器的绘画逻辑修复线条存在点问题
- feat:添加selection跨页选
- feat:添加数字类型type

---


V1.1.5
### Bug Fixes
- fix:添加selection缓存提升渲染速度
- fix:修复虚拟cell传row出错
- 更新文档

---

V1.1.6
### Bug Fixes
- fix:解决selection性能问题
- fix:优化编辑提示图标，合并单元格场景
- feat:添加placeholder
- fix:editType为none时阻止hoverIconClick进入编辑
- 更新文档

---

V1.1.7
### Bug Fixes
- fix:合并单元格不能有placeholder
- fix:修复offHeight的位置错位
- fix:同给个页面两个table键盘输入会错乱
- fix:默认选择器为启用
  
---

V1.1.8
### Bug Fixes
- fix:解决type为number时change方法中触发全局校验会递归

---

V1.1.9
### Bug Fixes
- fix:聚焦滚动问题
- fix:修复hover图标
---

V1.2.0
### Bug Fixes
- fix:BODY_CELL_STYLE_METHOD 无法作用在index列
---

V1.2.1
### Bug Fixes
- fix: 优化空数据处理逻辑，调整高度计算并重新触发空状态事件
- fix:优化svg图片加载性能
- fix:添加passive去除阻止滚动警告
- fix:过滤数据方法没刷新数据
---

V1.2.2
### Bug Fixes
- fix:beforePasteDataMethod中添加textArr参数
- feat:添加onPastedDataOverflow方法回调
---

V1.2.3
### Bug Fixes
- feat: 支持使用 Shift + Tab 键向左移动焦点
- feat: 支持使用 Tab 键在编辑状态下移动焦点
---

V1.2.4(废弃)
### Bug Fixes
- feat: 添加css全局变量及暗黑主题切换
- docs: 更新主题文档
---

V1.2.5
### Bug Fixes
- fix: 修复css全局变量比config优先级
---

V1.2.6
### Bug Fixes
- fix: 去除复制粘贴剪切阻止默认行为
---

V1.2.7
### Bug Fixes
- fix:修复过滤数据后，编辑数据会错乱
---

V1.2.8
### Bug Fixes
- fix: 修复tree溢出文本显示的错误
- docs: 更新ENABLE_HISTORY默认值为false
- docs: 更新tree文档
---

V1.2.9
### Bug Fixes
- fix: 主题css字体样式失效
- feat: body,footer文本颜色配置
---

V1.2.10
### Bug Fixes
fix: 浏览器修复部分缩放canvas字体会糊
---

V1.2.11
### Bug Fixes
- fix: 废除ENABLE_RESERVE_SELECTION属性，默认支持跨页选
- fix: 在handleContextMenu中添加preventDefault以防止默认右键菜单
- feat: 添加列宽度的最小和最大限制
- fix: 修复tree重新加载数据会恢复初始状态
- fix: 修复列宽调整后双击错乱
- feat: 添加获取高亮行功能并更新相关逻辑
---


V1.2.12
### Bug Fixes
- fix: 优化多选清除
---

V1.2.13
### Bug Fixes
- fix: 加载数据不清除提示
docs: 添加hover编辑图标文档例子
---

V1.2.14
### Bug Fixes
- fix: 修复dom选中时不能复制
---

V1.2.15
### Bug Fixes
- fix: 修复初始化列宽为null时滚动条计算错误
- fix: 优化tooltip功能，添加表头tooltip
---

V1.2.16
### Bug Fixes
- fix: 修复loadConfig，filterMethod会清除校验错误信息及已经改变值
- fix: 修复tree校验错误时不回展开
---

V1.2.17
### Bug Fixes
- refactor:重构校验器，剔除async-validator
- fix: 添加config类型提示
---

V1.2.18
### Bug Fixes
- fix: 解决选择和tree导致的内存泄漏 #73
- feat: 添加选择器值类型支持，更新相关逻辑以处理displayText和value
---

V1.2.19
### Bug Fixes
- feat: 优化批量设置值的方法，支持只读设置方法
- feat: 添加清除可以编辑cell数据方法
---

V1.2.20
### Bug Fixes
- fix: 废除批量设置值支持只读，变更为通过BEFORE_VALUE_CHANGE_METHOD进行更改，支持只读值更改
- fix: 优化验证逻辑修复非必填时返回错误
---

V1.2.21
### Bug Fixes
- fix: 修复校验器，非必填时自定义校验方法失效
---

V1.2.22
### Bug Fixes
- feat: 添加tree-selection和selection-tree类型支持树形选择
- feat: 添加COLUMNS_ALIGN，COLUMNS_VERTICAL_ALIGN 全局可控制
---


V1.2.23
### Bug Fixes
- feat: 添加tree层级线
- fix: 修复默认没有设置css变量时导致传递config空
- docs: 更新文档
---

V1.2.24
### Bug Fixes
- feat: 添加表头排序功能
- docs: 更新文档
---

V1.2.25
### Bug Fixes

- fix:修复合并单元格编辑时编辑不更改数据也会触发change事件

---

V1.2.26
### Bug Fixes

- fix:修复添加排序功能导致validate失效问题

---

V1.2.27
### Bug Fixes

- fix:修复合并单元格不能选中

---

V1.2.28
### Bug Fixes
- feat: 支持多行显示
- feat: 支持多行溢出截取
- feat: 支持自适应行高
- fix:优化排序图标位置算法

---

V1.2.29
### Bug Fixes
- fix:修复多个dom自动行高没有生效
- fix:优化自动行高dom会闪
- feat:添加必填标识

---


V1.2.29
### Bug Fixes
- fix:修复多个dom自动行高没有生效
- fix:优化自动行高dom会闪
- feat:添加必填标识

---

V1.2.30
### Bug Fixes
- fix:添加多行文本缓存优化多行文本的性能

---

V1.2.31
### Bug Fixes
- fix:修复title传数字会出现异常

---

V1.2.32
### Bug Fixes

- feat:添加必填*配置颜色
- fix:setLoading不生效
- fix:#92动态修改调整行列无效
- fix:修复设置maxLineClamp导致verticalAlign=bottom 计算错误
- feat:可以调整checkbox的边框颜色,及拓展部分图标也可也控制颜色
- fix:column.title没设置会出现undefined
- fix:type='selection' title=‘’ 的列过窄会出现tooltip

---

V1.2.33
### Bug Fixes

- feat:添加maxLineClampHeader支持表头多行文本溢出
- fix:优化多行文本溢出逻辑
- fix:优化换行的阈值问题
- fix:抽离选择器移动及合并数据关联全选行列性能问题
- docs:更新文档
---


V1.2.34
### Bug Fixes

- fix: 修复当一个树形节点有大量的子节点时,选中父节点卡顿严重
- feat: cell支持设置font样式
- fix: 优化右键菜单元素插入dom操作
- fix: 修复unbind时对象固定为window,实际上没有完成unbind的问题
<<<<<<< HEAD
- 
---

V1.3.0
### Bug Fixes

- feat: 内置自定义表头
- feat: 添加拖拽表头
- fix: 右键菜单支持多级
- feat: footer溢出提示

=======
---

V1.2.35
### Bug Fixes
- fix: 修复树形选择取消子节点勾选,父节点勾选状态未更新问题 
>>>>>>> 212b7292
---<|MERGE_RESOLUTION|>--- conflicted
+++ resolved
@@ -1,416 +1,414 @@
-Vx.x.x(TPL)
--   Breaking Changes
--   Feature
--   Bug Fixes
--   Performance Improvements
--   Style changes
--   Dependencies Changes
-
-V1.0.1
-### Bug Fixes
-- 修复调整位置时滚动位置错位
-### Feature
-- 添加footer可固定导表头下方
-
----
-
-V1.0.2
-### Bug Fixes
-- 修复搜索过滤后无法选中复制粘贴
-- 修复多选滚动后点击表头选中会错选问题
-
----
-
-V1.0.3
-### Bug Fixes
-- 修复边框溢出及滚动条偏移问题
----
-
-V1.0.4
-### Bug Fixes
-- 添加合并单元格数据关联及内置合并单元格工具类
-- 拓展editorType可为none
-- 拓展设置选择器之前的回调
-- 拓展设置选中和填充之前的回调
----
-
-V1.0.5
-### Bug Fixes
-- 修复移动端滚动条无法移动
-- 修复滚动条iframe场景下抬起事件不触发导致的bug
-- 修复选择器添加背景色样式不生效
-- 修复editorType为none时选择器不会触发选中
-- 修复配置svg不生效
-- 文档更新
----
-
-V1.0.6
-### Bug Fixes
-- 修复loadData后立刻scrollto性能问题
-- 修复loadData后立刻scrollto没有效果
-- 添加编辑器批量设置值方法
-- 修复容器宽高发生变化，表格没有触发更新宽高
----
-
-V1.0.7
-### Bug Fixes
-- 废弃
----
-
-V1.0.8
-### Bug Fixes
-- 废弃
----
-
-V1.0.9
-### Bug Fixes
-- 更改enter变成下一个，而不会是进入编辑状态
-- 剔除isTrsut及文档
-- 修复点击容器外选中不失去焦点
-- 修复修复loadData后立刻scrollto性能问题
-- 修复V1.0.8版本
----
-
-V1.1.0
-### Bug Fixes
-- fix:调整按下esc键取消编辑
-- fix:修复插槽情况下点击编辑需要点击两次
-- fix:添加shift+enter向上移动并提交操作
-- fix:更改enter向下移动并提交操作，而不是进入编辑
----
-
-V1.1.1
-### Bug Fixes
-- fix:调整isTarget逻辑
-- fix:修复文本编辑器点击外层不会清除选中
-- feat:添加部分校验方法
-- feat:change事件添加旧值
-- feat:添加主动清除编辑器和选择器
----
-
-V1.1.2
-### Bug Fixes
-- fix:修复文本编辑器点击外层,没有选中一直回调
----
-
-V1.1.3
-### Bug Fixes
-- fix:修复滚动条hover失效问题
-- fix:修复Tooltip移到内容也会hide
-- docs:更新文档
-- 解决iframe下点击容器外不失焦
-- fix:移动表头宽度和移动行高到滚动条的边界处理
-- fix:单选ENABLE_SELECTOR_SINGLE下shift快捷选中也能多选
----
-
-V1.1.4
-### Bug Fixes
-- fix:修复右fixed阴影1px问题
-- fix:更改选择器和填充器的绘画逻辑修复线条存在点问题
-- feat:添加selection跨页选
-- feat:添加数字类型type
-
----
-
-
-V1.1.5
-### Bug Fixes
-- fix:添加selection缓存提升渲染速度
-- fix:修复虚拟cell传row出错
-- 更新文档
-
----
-
-V1.1.6
-### Bug Fixes
-- fix:解决selection性能问题
-- fix:优化编辑提示图标，合并单元格场景
-- feat:添加placeholder
-- fix:editType为none时阻止hoverIconClick进入编辑
-- 更新文档
-
----
-
-V1.1.7
-### Bug Fixes
-- fix:合并单元格不能有placeholder
-- fix:修复offHeight的位置错位
-- fix:同给个页面两个table键盘输入会错乱
-- fix:默认选择器为启用
-  
----
-
-V1.1.8
-### Bug Fixes
-- fix:解决type为number时change方法中触发全局校验会递归
-
----
-
-V1.1.9
-### Bug Fixes
-- fix:聚焦滚动问题
-- fix:修复hover图标
----
-
-V1.2.0
-### Bug Fixes
-- fix:BODY_CELL_STYLE_METHOD 无法作用在index列
----
-
-V1.2.1
-### Bug Fixes
-- fix: 优化空数据处理逻辑，调整高度计算并重新触发空状态事件
-- fix:优化svg图片加载性能
-- fix:添加passive去除阻止滚动警告
-- fix:过滤数据方法没刷新数据
----
-
-V1.2.2
-### Bug Fixes
-- fix:beforePasteDataMethod中添加textArr参数
-- feat:添加onPastedDataOverflow方法回调
----
-
-V1.2.3
-### Bug Fixes
-- feat: 支持使用 Shift + Tab 键向左移动焦点
-- feat: 支持使用 Tab 键在编辑状态下移动焦点
----
-
-V1.2.4(废弃)
-### Bug Fixes
-- feat: 添加css全局变量及暗黑主题切换
-- docs: 更新主题文档
----
-
-V1.2.5
-### Bug Fixes
-- fix: 修复css全局变量比config优先级
----
-
-V1.2.6
-### Bug Fixes
-- fix: 去除复制粘贴剪切阻止默认行为
----
-
-V1.2.7
-### Bug Fixes
-- fix:修复过滤数据后，编辑数据会错乱
----
-
-V1.2.8
-### Bug Fixes
-- fix: 修复tree溢出文本显示的错误
-- docs: 更新ENABLE_HISTORY默认值为false
-- docs: 更新tree文档
----
-
-V1.2.9
-### Bug Fixes
-- fix: 主题css字体样式失效
-- feat: body,footer文本颜色配置
----
-
-V1.2.10
-### Bug Fixes
-fix: 浏览器修复部分缩放canvas字体会糊
----
-
-V1.2.11
-### Bug Fixes
-- fix: 废除ENABLE_RESERVE_SELECTION属性，默认支持跨页选
-- fix: 在handleContextMenu中添加preventDefault以防止默认右键菜单
-- feat: 添加列宽度的最小和最大限制
-- fix: 修复tree重新加载数据会恢复初始状态
-- fix: 修复列宽调整后双击错乱
-- feat: 添加获取高亮行功能并更新相关逻辑
----
-
-
-V1.2.12
-### Bug Fixes
-- fix: 优化多选清除
----
-
-V1.2.13
-### Bug Fixes
-- fix: 加载数据不清除提示
-docs: 添加hover编辑图标文档例子
----
-
-V1.2.14
-### Bug Fixes
-- fix: 修复dom选中时不能复制
----
-
-V1.2.15
-### Bug Fixes
-- fix: 修复初始化列宽为null时滚动条计算错误
-- fix: 优化tooltip功能，添加表头tooltip
----
-
-V1.2.16
-### Bug Fixes
-- fix: 修复loadConfig，filterMethod会清除校验错误信息及已经改变值
-- fix: 修复tree校验错误时不回展开
----
-
-V1.2.17
-### Bug Fixes
-- refactor:重构校验器，剔除async-validator
-- fix: 添加config类型提示
----
-
-V1.2.18
-### Bug Fixes
-- fix: 解决选择和tree导致的内存泄漏 #73
-- feat: 添加选择器值类型支持，更新相关逻辑以处理displayText和value
----
-
-V1.2.19
-### Bug Fixes
-- feat: 优化批量设置值的方法，支持只读设置方法
-- feat: 添加清除可以编辑cell数据方法
----
-
-V1.2.20
-### Bug Fixes
-- fix: 废除批量设置值支持只读，变更为通过BEFORE_VALUE_CHANGE_METHOD进行更改，支持只读值更改
-- fix: 优化验证逻辑修复非必填时返回错误
----
-
-V1.2.21
-### Bug Fixes
-- fix: 修复校验器，非必填时自定义校验方法失效
----
-
-V1.2.22
-### Bug Fixes
-- feat: 添加tree-selection和selection-tree类型支持树形选择
-- feat: 添加COLUMNS_ALIGN，COLUMNS_VERTICAL_ALIGN 全局可控制
----
-
-
-V1.2.23
-### Bug Fixes
-- feat: 添加tree层级线
-- fix: 修复默认没有设置css变量时导致传递config空
-- docs: 更新文档
----
-
-V1.2.24
-### Bug Fixes
-- feat: 添加表头排序功能
-- docs: 更新文档
----
-
-V1.2.25
-### Bug Fixes
-
-- fix:修复合并单元格编辑时编辑不更改数据也会触发change事件
-
----
-
-V1.2.26
-### Bug Fixes
-
-- fix:修复添加排序功能导致validate失效问题
-
----
-
-V1.2.27
-### Bug Fixes
-
-- fix:修复合并单元格不能选中
-
----
-
-V1.2.28
-### Bug Fixes
-- feat: 支持多行显示
-- feat: 支持多行溢出截取
-- feat: 支持自适应行高
-- fix:优化排序图标位置算法
-
----
-
-V1.2.29
-### Bug Fixes
-- fix:修复多个dom自动行高没有生效
-- fix:优化自动行高dom会闪
-- feat:添加必填标识
-
----
-
-
-V1.2.29
-### Bug Fixes
-- fix:修复多个dom自动行高没有生效
-- fix:优化自动行高dom会闪
-- feat:添加必填标识
-
----
-
-V1.2.30
-### Bug Fixes
-- fix:添加多行文本缓存优化多行文本的性能
-
----
-
-V1.2.31
-### Bug Fixes
-- fix:修复title传数字会出现异常
-
----
-
-V1.2.32
-### Bug Fixes
-
-- feat:添加必填*配置颜色
-- fix:setLoading不生效
-- fix:#92动态修改调整行列无效
-- fix:修复设置maxLineClamp导致verticalAlign=bottom 计算错误
-- feat:可以调整checkbox的边框颜色,及拓展部分图标也可也控制颜色
-- fix:column.title没设置会出现undefined
-- fix:type='selection' title=‘’ 的列过窄会出现tooltip
-
----
-
-V1.2.33
-### Bug Fixes
-
-- feat:添加maxLineClampHeader支持表头多行文本溢出
-- fix:优化多行文本溢出逻辑
-- fix:优化换行的阈值问题
-- fix:抽离选择器移动及合并数据关联全选行列性能问题
-- docs:更新文档
----
-
-
-V1.2.34
-### Bug Fixes
-
-- fix: 修复当一个树形节点有大量的子节点时,选中父节点卡顿严重
-- feat: cell支持设置font样式
-- fix: 优化右键菜单元素插入dom操作
-- fix: 修复unbind时对象固定为window,实际上没有完成unbind的问题
-<<<<<<< HEAD
-- 
----
-
-V1.3.0
-### Bug Fixes
-
-- feat: 内置自定义表头
-- feat: 添加拖拽表头
-- fix: 右键菜单支持多级
-- feat: footer溢出提示
-
-=======
----
-
-V1.2.35
-### Bug Fixes
-- fix: 修复树形选择取消子节点勾选,父节点勾选状态未更新问题 
->>>>>>> 212b7292
+Vx.x.x(TPL)
+-   Breaking Changes
+-   Feature
+-   Bug Fixes
+-   Performance Improvements
+-   Style changes
+-   Dependencies Changes
+
+V1.0.1
+### Bug Fixes
+- 修复调整位置时滚动位置错位
+### Feature
+- 添加footer可固定导表头下方
+
+---
+
+V1.0.2
+### Bug Fixes
+- 修复搜索过滤后无法选中复制粘贴
+- 修复多选滚动后点击表头选中会错选问题
+
+---
+
+V1.0.3
+### Bug Fixes
+- 修复边框溢出及滚动条偏移问题
+---
+
+V1.0.4
+### Bug Fixes
+- 添加合并单元格数据关联及内置合并单元格工具类
+- 拓展editorType可为none
+- 拓展设置选择器之前的回调
+- 拓展设置选中和填充之前的回调
+---
+
+V1.0.5
+### Bug Fixes
+- 修复移动端滚动条无法移动
+- 修复滚动条iframe场景下抬起事件不触发导致的bug
+- 修复选择器添加背景色样式不生效
+- 修复editorType为none时选择器不会触发选中
+- 修复配置svg不生效
+- 文档更新
+---
+
+V1.0.6
+### Bug Fixes
+- 修复loadData后立刻scrollto性能问题
+- 修复loadData后立刻scrollto没有效果
+- 添加编辑器批量设置值方法
+- 修复容器宽高发生变化，表格没有触发更新宽高
+---
+
+V1.0.7
+### Bug Fixes
+- 废弃
+---
+
+V1.0.8
+### Bug Fixes
+- 废弃
+---
+
+V1.0.9
+### Bug Fixes
+- 更改enter变成下一个，而不会是进入编辑状态
+- 剔除isTrsut及文档
+- 修复点击容器外选中不失去焦点
+- 修复修复loadData后立刻scrollto性能问题
+- 修复V1.0.8版本
+---
+
+V1.1.0
+### Bug Fixes
+- fix:调整按下esc键取消编辑
+- fix:修复插槽情况下点击编辑需要点击两次
+- fix:添加shift+enter向上移动并提交操作
+- fix:更改enter向下移动并提交操作，而不是进入编辑
+---
+
+V1.1.1
+### Bug Fixes
+- fix:调整isTarget逻辑
+- fix:修复文本编辑器点击外层不会清除选中
+- feat:添加部分校验方法
+- feat:change事件添加旧值
+- feat:添加主动清除编辑器和选择器
+---
+
+V1.1.2
+### Bug Fixes
+- fix:修复文本编辑器点击外层,没有选中一直回调
+---
+
+V1.1.3
+### Bug Fixes
+- fix:修复滚动条hover失效问题
+- fix:修复Tooltip移到内容也会hide
+- docs:更新文档
+- 解决iframe下点击容器外不失焦
+- fix:移动表头宽度和移动行高到滚动条的边界处理
+- fix:单选ENABLE_SELECTOR_SINGLE下shift快捷选中也能多选
+---
+
+V1.1.4
+### Bug Fixes
+- fix:修复右fixed阴影1px问题
+- fix:更改选择器和填充器的绘画逻辑修复线条存在点问题
+- feat:添加selection跨页选
+- feat:添加数字类型type
+
+---
+
+
+V1.1.5
+### Bug Fixes
+- fix:添加selection缓存提升渲染速度
+- fix:修复虚拟cell传row出错
+- 更新文档
+
+---
+
+V1.1.6
+### Bug Fixes
+- fix:解决selection性能问题
+- fix:优化编辑提示图标，合并单元格场景
+- feat:添加placeholder
+- fix:editType为none时阻止hoverIconClick进入编辑
+- 更新文档
+
+---
+
+V1.1.7
+### Bug Fixes
+- fix:合并单元格不能有placeholder
+- fix:修复offHeight的位置错位
+- fix:同给个页面两个table键盘输入会错乱
+- fix:默认选择器为启用
+  
+---
+
+V1.1.8
+### Bug Fixes
+- fix:解决type为number时change方法中触发全局校验会递归
+
+---
+
+V1.1.9
+### Bug Fixes
+- fix:聚焦滚动问题
+- fix:修复hover图标
+---
+
+V1.2.0
+### Bug Fixes
+- fix:BODY_CELL_STYLE_METHOD 无法作用在index列
+---
+
+V1.2.1
+### Bug Fixes
+- fix: 优化空数据处理逻辑，调整高度计算并重新触发空状态事件
+- fix:优化svg图片加载性能
+- fix:添加passive去除阻止滚动警告
+- fix:过滤数据方法没刷新数据
+---
+
+V1.2.2
+### Bug Fixes
+- fix:beforePasteDataMethod中添加textArr参数
+- feat:添加onPastedDataOverflow方法回调
+---
+
+V1.2.3
+### Bug Fixes
+- feat: 支持使用 Shift + Tab 键向左移动焦点
+- feat: 支持使用 Tab 键在编辑状态下移动焦点
+---
+
+V1.2.4(废弃)
+### Bug Fixes
+- feat: 添加css全局变量及暗黑主题切换
+- docs: 更新主题文档
+---
+
+V1.2.5
+### Bug Fixes
+- fix: 修复css全局变量比config优先级
+---
+
+V1.2.6
+### Bug Fixes
+- fix: 去除复制粘贴剪切阻止默认行为
+---
+
+V1.2.7
+### Bug Fixes
+- fix:修复过滤数据后，编辑数据会错乱
+---
+
+V1.2.8
+### Bug Fixes
+- fix: 修复tree溢出文本显示的错误
+- docs: 更新ENABLE_HISTORY默认值为false
+- docs: 更新tree文档
+---
+
+V1.2.9
+### Bug Fixes
+- fix: 主题css字体样式失效
+- feat: body,footer文本颜色配置
+---
+
+V1.2.10
+### Bug Fixes
+fix: 浏览器修复部分缩放canvas字体会糊
+---
+
+V1.2.11
+### Bug Fixes
+- fix: 废除ENABLE_RESERVE_SELECTION属性，默认支持跨页选
+- fix: 在handleContextMenu中添加preventDefault以防止默认右键菜单
+- feat: 添加列宽度的最小和最大限制
+- fix: 修复tree重新加载数据会恢复初始状态
+- fix: 修复列宽调整后双击错乱
+- feat: 添加获取高亮行功能并更新相关逻辑
+---
+
+
+V1.2.12
+### Bug Fixes
+- fix: 优化多选清除
+---
+
+V1.2.13
+### Bug Fixes
+- fix: 加载数据不清除提示
+docs: 添加hover编辑图标文档例子
+---
+
+V1.2.14
+### Bug Fixes
+- fix: 修复dom选中时不能复制
+---
+
+V1.2.15
+### Bug Fixes
+- fix: 修复初始化列宽为null时滚动条计算错误
+- fix: 优化tooltip功能，添加表头tooltip
+---
+
+V1.2.16
+### Bug Fixes
+- fix: 修复loadConfig，filterMethod会清除校验错误信息及已经改变值
+- fix: 修复tree校验错误时不回展开
+---
+
+V1.2.17
+### Bug Fixes
+- refactor:重构校验器，剔除async-validator
+- fix: 添加config类型提示
+---
+
+V1.2.18
+### Bug Fixes
+- fix: 解决选择和tree导致的内存泄漏 #73
+- feat: 添加选择器值类型支持，更新相关逻辑以处理displayText和value
+---
+
+V1.2.19
+### Bug Fixes
+- feat: 优化批量设置值的方法，支持只读设置方法
+- feat: 添加清除可以编辑cell数据方法
+---
+
+V1.2.20
+### Bug Fixes
+- fix: 废除批量设置值支持只读，变更为通过BEFORE_VALUE_CHANGE_METHOD进行更改，支持只读值更改
+- fix: 优化验证逻辑修复非必填时返回错误
+---
+
+V1.2.21
+### Bug Fixes
+- fix: 修复校验器，非必填时自定义校验方法失效
+---
+
+V1.2.22
+### Bug Fixes
+- feat: 添加tree-selection和selection-tree类型支持树形选择
+- feat: 添加COLUMNS_ALIGN，COLUMNS_VERTICAL_ALIGN 全局可控制
+---
+
+
+V1.2.23
+### Bug Fixes
+- feat: 添加tree层级线
+- fix: 修复默认没有设置css变量时导致传递config空
+- docs: 更新文档
+---
+
+V1.2.24
+### Bug Fixes
+- feat: 添加表头排序功能
+- docs: 更新文档
+---
+
+V1.2.25
+### Bug Fixes
+
+- fix:修复合并单元格编辑时编辑不更改数据也会触发change事件
+
+---
+
+V1.2.26
+### Bug Fixes
+
+- fix:修复添加排序功能导致validate失效问题
+
+---
+
+V1.2.27
+### Bug Fixes
+
+- fix:修复合并单元格不能选中
+
+---
+
+V1.2.28
+### Bug Fixes
+- feat: 支持多行显示
+- feat: 支持多行溢出截取
+- feat: 支持自适应行高
+- fix:优化排序图标位置算法
+
+---
+
+V1.2.29
+### Bug Fixes
+- fix:修复多个dom自动行高没有生效
+- fix:优化自动行高dom会闪
+- feat:添加必填标识
+
+---
+
+
+V1.2.29
+### Bug Fixes
+- fix:修复多个dom自动行高没有生效
+- fix:优化自动行高dom会闪
+- feat:添加必填标识
+
+---
+
+V1.2.30
+### Bug Fixes
+- fix:添加多行文本缓存优化多行文本的性能
+
+---
+
+V1.2.31
+### Bug Fixes
+- fix:修复title传数字会出现异常
+
+---
+
+V1.2.32
+### Bug Fixes
+
+- feat:添加必填*配置颜色
+- fix:setLoading不生效
+- fix:#92动态修改调整行列无效
+- fix:修复设置maxLineClamp导致verticalAlign=bottom 计算错误
+- feat:可以调整checkbox的边框颜色,及拓展部分图标也可也控制颜色
+- fix:column.title没设置会出现undefined
+- fix:type='selection' title=‘’ 的列过窄会出现tooltip
+
+---
+
+V1.2.33
+### Bug Fixes
+
+- feat:添加maxLineClampHeader支持表头多行文本溢出
+- fix:优化多行文本溢出逻辑
+- fix:优化换行的阈值问题
+- fix:抽离选择器移动及合并数据关联全选行列性能问题
+- docs:更新文档
+---
+
+
+V1.2.34
+### Bug Fixes
+
+- fix: 修复当一个树形节点有大量的子节点时,选中父节点卡顿严重
+- feat: cell支持设置font样式
+- fix: 优化右键菜单元素插入dom操作
+- fix: 修复unbind时对象固定为window,实际上没有完成unbind的问题
+- 
+---
+
+
+V1.2.35
+### Bug Fixes
+- fix: 修复树形选择取消子节点勾选,父节点勾选状态未更新问题 
+---
+
+V1.3.0
+### Bug Fixes
+
+- feat: 内置自定义表头
+- feat: 添加拖拽表头
+- fix: 右键菜单支持多级
+- feat: footer溢出提示
+
 ---