--- conflicted
+++ resolved
@@ -14,29 +14,6 @@
     </style>
     <body>
         <div id="app">
-<<<<<<< HEAD
-            <div class="control-panel">
-                <div style="display: flex; flex-wrap: wrap; align-items: center; gap: 5px;">
-                    <button id="instantiation">获取实例</button>
-                    <button id="validator">校验</button>
-                    <button id="setValidator">设置错误</button>
-                    <button id="expandAll">展开tree</button>
-                    <button id="setConfig">设置config</button>
-                    <button id="loadData">加载数据</button>
-                    <input id="search-text" placeholder="请输入搜索内容" type="text" />
-                    <button id="search">搜索</button>
-                    <button id="pre">上一页</button>
-                    <button id="next">下一页</button>
-                    <button id="clearSelection">清除选中</button>
-                    <button id="updateCssVar">切换主题</button>
-                    <button id="getCurrentRow">获取高亮行</button>
-                    <button id="clearEditableData">清空</button>
-                    <button id="setReadOnly">设置只读值</button>
-                    <button id="getChangedValues">获取改变值</button>
-                    <button id="test">测试赋值过滤选项</button>
-                </div>
-                <div id="modeRadioContainer" class="radio-group"></div>
-=======
             <div>
                 <button id="instantiation">获取实例</button>
                 <button id="validator">校验</button>
@@ -54,7 +31,6 @@
                 <button id="clearEditableData">清空</button>
                 <button id="setReadOnly">设置只读值</button>
                 <button id="getChangedValues">获取改变值</button>
->>>>>>> d3ea710c
             </div>
             <div style="position: relative">
                 <div id="e-virt-table">
