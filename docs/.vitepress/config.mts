import { defineConfig } from 'vitepress';
import { markdownConfig } from './plugins/markdown-plugin';
import middlewaresPlugin from './plugins/middlewares-plugin';
// https://vitepress.dev/reference/site-config
export default defineConfig({
    base: '/e-virt-table/',
    outDir: './.vitepress/dist',
    appearance: true,
    title: 'e-virt-table',
    description:
        'A powerful data table based on canvas. You can use it as data grid、Microsoft Excel or Google sheets. It supports virtual scroll、cell edit etc.',
    markdown: {
        config: markdownConfig,
    },
    vite: {
        plugins: [middlewaresPlugin()],
    },
    locales: {
        zh: {
            label: '中文',
            lang: 'zh',
            themeConfig: {
                // https://vitepress.dev/reference/default-theme-config
                search: {
                    provider: 'local',
                },
                socialLinks: [
                    { icon: 'github', link: 'https://github.com/laichuangwen/e-virt-table' }, // 替换为您的 GitHub 仓库链接
                ],
                sidebar: [
                    {
                        text: '简介',
                        link: '/zh/intro',
                    },
                    {
                        text: '快速开始',
                        link: '/zh/start',
                    },
                    {
                        text: 'API',
                        link: '/zh/api',
                    },
                    {
                        text: '表格例子',
                        items: [
                            { text: '虚拟滚动', link: '/zh/table/virtualScroll' },
<<<<<<< HEAD
                            { text: '外部排序', link: '/zh/table/filter' },
                            { text: '表头排序', link: '/zh/table/sort' },
=======
                            { text: '过滤', link: '/zh/table/filter' },
                            { text: '排序', link: '/zh/table/sort' },
>>>>>>> 59d0352a
                            { text: '滚动条', link: '/zh/table/scroller' },
                            { text: '主题', link: '/zh/table/theme' },
                            { text: '宽度', link: '/zh/table/width' },
                            { text: '高度', link: '/zh/table/height' },
                            { text: '固定', link: '/zh/table/fixed' },
                            { text: '空数据', link: '/zh/table/empty' },
                            { text: '高亮', link: '/zh/table/highlight' },
                            { text: '对齐', link: '/zh/table/align' },
                            { text: '索引', link: '/zh/table/row-index' },
                            { text: '多选', link: '/zh/table/selection' },
                            { text: '树形', link: '/zh/table/tree' },
                            { text: '溢出提示', link: '/zh/table/tooltip' },
                            { text: '多级表头', link: '/zh/table/header' },
                            { text: 'footer合计', link: '/zh/table/footer' },
                            { text: '合并', link: '/zh/table/span' },
                            { text: '格式化', link: '/zh/table/formatter' },
                            { text: '样式', link: '/zh/table/cell-style' },
                            { text: '编辑', link: '/zh/table/readonly' },
                            { text: '校验', link: '/zh/table/validator' },
                            { text: '选择', link: '/zh/table/selector' },
                            { text: '填充', link: '/zh/table/autofill' },
                            { text: '键盘', link: '/zh/table/keyboard' },
                            { text: '复制&粘贴', link: '/zh/table/paste' },
                            { text: '右键菜单', link: '/zh/table/context-menu' },
                            { text: '历史回退', link: '/zh/table/history' },
                            { text: '插槽（覆盖层）', link: '/zh/table/overlayer' },
                        ],
                    },
                    {
                        text: '框架例子',
                        items: [
                            {
                                text: 'Vue2',
                                link: '/zh/framework/vue2',
                            },
                            {
                                text: 'Vue3',
                                link: '/zh/framework/vue3',
                            },
                            {
                                text: 'React',
                                link: '/zh/framework/react',
                            },
                        ],
                    },
                ],
            },
        },
        en: {
            label: 'English',
            lang: 'en',
            themeConfig: {
                // https://vitepress.dev/reference/default-theme-config

                sidebar: [
                    {
                        text: 'Introduction',
                        link: '/en/intro',
                    },
                    {
                        text: 'Quick Start',
                        link: '/en/start',
                    },
                    {
                        text: 'API',
                        link: '/en/api',
                    },
                    {
                        text: 'Table',
                        items: [
                            { text: 'Virtual Scroll', link: '/en/table/virtualScroll' },
                            { text: 'filter', link: '/en/table/filter' },
                            { text: 'sort', link: '/en/table/sort' },
                            { text: 'Scrollbar', link: '/en/table/scroller' },
                            { text: 'Theme', link: '/en/table/theme' },
                            { text: 'Width', link: '/en/table/width' },
                            { text: 'Height', link: '/en/table/height' },
                            { text: 'Fixed', link: '/en/table/fixed' },
                            { text: 'Empty', link: '/en/table/empty' },
                            { text: 'Highlight', link: '/en/table/highlight' },
                            { text: 'Align', link: '/en/table/align' },
                            { text: 'Row Index', link: '/en/table/row-index' },
                            { text: 'Selection', link: '/en/table/selection' },
                            { text: 'Tree', link: '/en/table/tree' },
                            { text: 'Overflow Tooltip', link: '/en/table/tooltip' },
                            { text: 'Header Grouping', link: '/en/table/header' },
                            { text: 'Footer', link: '/en/table/footer' },
                            { text: 'Merge', link: '/en/table/span' },
                            { text: 'Formatter', link: '/en/table/formatter' },
                            { text: 'Cell Style', link: '/en/table/cell-style' },
                            { text: 'Edit', link: '/en/table/readonly' },
                            { text: 'Validation', link: '/en/table/validator' },
                            { text: 'Selector', link: '/en/table/selector' },
                            { text: 'Autofill', link: '/en/table/autofill' },
                            { text: 'Keyboard', link: '/en/table/keyboard' },
                            { text: 'Copy & Paste', link: '/en/table/paste' },
                            { text: 'Context Menu', link: '/en/table/context-menu' },
                            { text: 'History', link: '/en/table/history' },
                            { text: 'Slot (Overlay)', link: '/en/table/overlayer' },
                        ],
                    },
                    {
                        text: 'Framework',
                        items: [
                            { text: 'Vue2', link: '/en/framework/vue2' },
                            { text: 'Vue3', link: '/en/framework/vue3' },
                            { text: 'React', link: '/en/framework/react' },
                        ],
                    },
                ],

                socialLinks: [
                    {
                        icon: 'github',
                        link: 'https://github.com/laichuangwen/e-virt-table',
                    },
                ],
            },
        },
    },
});<|MERGE_RESOLUTION|>--- conflicted
+++ resolved
@@ -44,13 +44,8 @@
                         text: '表格例子',
                         items: [
                             { text: '虚拟滚动', link: '/zh/table/virtualScroll' },
-<<<<<<< HEAD
-                            { text: '外部排序', link: '/zh/table/filter' },
-                            { text: '表头排序', link: '/zh/table/sort' },
-=======
                             { text: '过滤', link: '/zh/table/filter' },
                             { text: '排序', link: '/zh/table/sort' },
->>>>>>> 59d0352a
                             { text: '滚动条', link: '/zh/table/scroller' },
                             { text: '主题', link: '/zh/table/theme' },
                             { text: '宽度', link: '/zh/table/width' },
