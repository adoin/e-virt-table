<!doctype html>
<html lang="en">
<<<<<<< HEAD
    <head>
        <meta charset="UTF-8" />
        <meta name="viewport" content="width=device-width, initial-scale=1.0" />
        <title>树形选择 - Cautious模式</title>
    </head>
    <body>
        <div id="e-virt-table"></div>
    </body>
    <script src="https://unpkg.com/e-virt-table/dist/index.umd.js"></script>
    <script>
        let data = [
            {
                id: '1',
                name: '部门A',
                children: [
                    {
                        id: '1-1',
                        name: '子部门A1',
                        children: [
                            {
                                id: '1-1-1',
                                name: '员工A1-1',
                                children: [
                                    { id: '1-1-1-1', name: '员工A1-1-1' },
                                    { id: '1-1-1-2', name: '员工A1-1-2' },
                                ],
                            },
                            { id: '1-1-2', name: '员工A1-2' },
                            {
                                id: '1-1-3',
                                name: '员工A1-3',
                                children: [
                                    { id: '1-1-3-1', name: '员工A1-3-1' },
                                    { id: '1-1-3-2', name: '员工A1-3-2' },
                                ],
                            },
                        ],
                    },
                    {
                        id: '1-2',
                        name: '子部门A2',
                        children: [
                            { id: '1-2-1', name: '员工A2-1' },
                            { id: '1-2-2', name: '员工A2-2' },
                        ],
                    },
                ],
            },
            {
                id: '2',
                name: '部门B',
                children: [
                    {
                        id: '2-1',
                        name: '子部门B1',
                        children: [
                            { id: '2-1-1', name: '员工B1-1' },
                            { id: '2-1-2', name: '员工B1-2' },
                        ],
                    },
                ],
            },
        ];

        let columns = [
            {
                title: '选择',
                type: 'selection-tree',
                align: 'left',
                key: 'selection',
                width: 60,
                readonly: true,
            },
            {
                title: 'ID',
                key: 'id',
                width: 100,
                readonly: true,
            },
            {
                title: '名称',
                key: 'name',
                width: 200,
                readonly: true,
            },
        ];

        const target = document.getElementById('e-virt-table');
        const table = new EVirtTable(target, {
            data,
            columns,
            config: {
                TREE_SELECT_MODE: 'cautious',
                ROW_KEY: 'id',
                ENABLE_SELECTOR: true,
                WIDTH: 800,
                HEIGHT: 400,
            },
        });

        table.on('selectionChange', (selectedRows) => {
            console.log('选中的行:', selectedRows);
        });
    </script>
</html>
=======
<head>
    <meta charset="UTF-8">
    <meta name="viewport" content="width=device-width, initial-scale=1.0">
    <title>Tree Selection - Cautious Mode</title>
</head>
<body>
    <div id="e-virt-table"></div>
</body>
<script src="https://unpkg.com/e-virt-table/dist/index.umd.js"></script>
<script>
    let data = [
        {
            id: '1',
            name: 'Department A',
            children: [
                {
                    id: '1-1',
                    name: 'Sub-department A1',
                    children: [
                        { id: '1-1-1', name: 'Employee A1-1' },
                        { id: '1-1-2', name: 'Employee A1-2' }
                    ]
                },
                {
                    id: '1-2',
                    name: 'Sub-department A2',
                    children: [
                        { id: '1-2-1', name: 'Employee A2-1' },
                        { id: '1-2-2', name: 'Employee A2-2' }
                    ]
                }
            ]
        },
        {
            id: '2',
            name: 'Department B',
            children: [
                {
                    id: '2-1',
                    name: 'Sub-department B1',
                    children: [
                        { id: '2-1-1', name: 'Employee B1-1' },
                        { id: '2-1-2', name: 'Employee B1-2' }
                    ]
                }
            ]
        }
    ];

    let columns = [
        {
            title: 'ID',
            type: 'selection-tree',
            key: 'id',
            width: 100,
            readonly: true
        },
        {
            title: 'Name',
            key: 'name',
            width: 200,
            readonly: true
        }
    ];

    const target = document.getElementById('e-virt-table');
    const table = new EVirtTable(target, {
        data,
        columns,
        config: {
            TREE_SELECT_MODE: 'cautious', // auto | cautious | strictly
            ROW_KEY: 'id',
            ENABLE_SELECTOR: true,
            HEIGHT: 300
        }
    });

    // Listen for selection changes
    table.on('selectionChange', (selectedRows) => {
        console.log('Selected rows:', selectedRows);
    });
</script>
</html> 
>>>>>>> 27129d0a
<|MERGE_RESOLUTION|>--- conflicted
+++ resolved
@@ -1,112 +1,5 @@
-<!doctype html>
+<!DOCTYPE html>
 <html lang="en">
-<<<<<<< HEAD
-    <head>
-        <meta charset="UTF-8" />
-        <meta name="viewport" content="width=device-width, initial-scale=1.0" />
-        <title>树形选择 - Cautious模式</title>
-    </head>
-    <body>
-        <div id="e-virt-table"></div>
-    </body>
-    <script src="https://unpkg.com/e-virt-table/dist/index.umd.js"></script>
-    <script>
-        let data = [
-            {
-                id: '1',
-                name: '部门A',
-                children: [
-                    {
-                        id: '1-1',
-                        name: '子部门A1',
-                        children: [
-                            {
-                                id: '1-1-1',
-                                name: '员工A1-1',
-                                children: [
-                                    { id: '1-1-1-1', name: '员工A1-1-1' },
-                                    { id: '1-1-1-2', name: '员工A1-1-2' },
-                                ],
-                            },
-                            { id: '1-1-2', name: '员工A1-2' },
-                            {
-                                id: '1-1-3',
-                                name: '员工A1-3',
-                                children: [
-                                    { id: '1-1-3-1', name: '员工A1-3-1' },
-                                    { id: '1-1-3-2', name: '员工A1-3-2' },
-                                ],
-                            },
-                        ],
-                    },
-                    {
-                        id: '1-2',
-                        name: '子部门A2',
-                        children: [
-                            { id: '1-2-1', name: '员工A2-1' },
-                            { id: '1-2-2', name: '员工A2-2' },
-                        ],
-                    },
-                ],
-            },
-            {
-                id: '2',
-                name: '部门B',
-                children: [
-                    {
-                        id: '2-1',
-                        name: '子部门B1',
-                        children: [
-                            { id: '2-1-1', name: '员工B1-1' },
-                            { id: '2-1-2', name: '员工B1-2' },
-                        ],
-                    },
-                ],
-            },
-        ];
-
-        let columns = [
-            {
-                title: '选择',
-                type: 'selection-tree',
-                align: 'left',
-                key: 'selection',
-                width: 60,
-                readonly: true,
-            },
-            {
-                title: 'ID',
-                key: 'id',
-                width: 100,
-                readonly: true,
-            },
-            {
-                title: '名称',
-                key: 'name',
-                width: 200,
-                readonly: true,
-            },
-        ];
-
-        const target = document.getElementById('e-virt-table');
-        const table = new EVirtTable(target, {
-            data,
-            columns,
-            config: {
-                TREE_SELECT_MODE: 'cautious',
-                ROW_KEY: 'id',
-                ENABLE_SELECTOR: true,
-                WIDTH: 800,
-                HEIGHT: 400,
-            },
-        });
-
-        table.on('selectionChange', (selectedRows) => {
-            console.log('选中的行:', selectedRows);
-        });
-    </script>
-</html>
-=======
 <head>
     <meta charset="UTF-8">
     <meta name="viewport" content="width=device-width, initial-scale=1.0">
@@ -189,5 +82,4 @@
         console.log('Selected rows:', selectedRows);
     });
 </script>
-</html> 
->>>>>>> 27129d0a
+</html> 