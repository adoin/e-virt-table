--- conflicted
+++ resolved
@@ -155,22 +155,6 @@
     CHECKBOX_UNCHECK_SVG = '';
     /** 选择框半选中图标 */
     CHECKBOX_INDETERMINATE_SVG = '';
-<<<<<<< HEAD
-
-    // 排序图标配置
-    SORT_CHARACTER_ASC = '';
-    SORT_CHARACTER_DESC = '';
-    SORT_NUMBER_ASC = '';
-    SORT_NUMBER_DESC = '';
-    SORT_DATE_ASC = '';
-    SORT_DATE_DESC = '';
-    SORT_ASC = '';
-    SORT_DESC = '';
-    SORTABLE = '';
-    SORTABLE_BACKEND = '';
-    SORT_BACKEND_ASC = '';
-    SORT_BACKEND_DESC = '';
-=======
     /** 启用严格排序，即不支持多列排序 */
     SORT_STRICTLY = true;
     /** 排序升序图标 */
@@ -179,7 +163,6 @@
     SORT_DESC_ICON_SVG = '';
     /** 排序默认图标 */
     SORTABLE_ICON_SVG = '';
->>>>>>> 59d0352a
 
     /** 单元格只读背景色 */
     READONLY_COLOR = '#fff';
