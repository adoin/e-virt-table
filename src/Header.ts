import Context from './Context';
import { getMaxRow, calCrossSpan, toLeaf, sortFixed, throttle } from './util';
import CellHeader from './CellHeader';
import type { Column } from './types';
export default class Header {
    private ctx: Context; // 上下文
    private x = 0; // x坐标
    private y = 0; // y坐标
    private width = 0; // 宽度
    private height = 0; // 高度
    private resizeTarget: CellHeader | null = null; //调整表头
    private resizeNum = 0; // 调整列的数量
    private isResizing = false; // 是否移动中
    private clientX = 0; // 鼠标按下时的x轴位置
    private resizeDiff = 0; // 是否移动中
    private columnIndex = 0;
    private isMouseDown = false; // 是否按下
    private columns: any;
    private visibleLeafColumns: any[] = [];
    private visibleHeight = 0;
    private visibleWidth = 0;
    private allCellHeaders: CellHeader[] = [];
    private leafCellHeaders: CellHeader[] = [];
    private renderLeafCellHeaders: CellHeader[] = [];
    private fixedLeftCellHeaders: CellHeader[] = [];
    private centerCellHeaders: CellHeader[] = [];
    private fixedRightCellHeaders: CellHeader[] = [];
    private renderCenterCellHeaders: CellHeader[] = [];
    private renderFixedCellHeaders: CellHeader[] = [];
    constructor(ctx: Context) {
        this.ctx = ctx;
        // 监听表头重置,窗口变化
        this.ctx.on(
            'resetHeader',
            throttle(() => {
                this.init();
                this.ctx.emit('draw');
            }, 100),
        );
        this.init();
        // 初始化调整列大小ENABLE_RESIZE_COLUMN
        this.initResizeColumn();
        // 初始化排序功能
        this.initSorting();
    }
    init() {
        const {
            config: { HEADER_HEIGHT, SCROLLER_TRACK_SIZE },
        } = this.ctx;
        const columns = this.ctx.database.getColumns();
        this.columns = columns;
        this.allCellHeaders = [];
        this.leafCellHeaders = [];
        this.fixedLeftCellHeaders = [];
        this.fixedRightCellHeaders = [];
        this.centerCellHeaders = [];
        const maxHeaderRow = getMaxRow(columns);
        const leafColumns = toLeaf(columns);
        this.height = HEADER_HEIGHT * maxHeaderRow;
        this.width = leafColumns.reduce((sum, _item) => {
            const width = _item.width || 100;
            const { maxWidth, minWidth } = _item;
            if (maxWidth && width > maxWidth) {
                return sum + maxWidth;
            }
            if (minWidth && width < minWidth) {
                return sum + minWidth;
            }
            return sum + width;
        }, 0);
        this.visibleHeight = this.height;
        const spanColumns = sortFixed(calCrossSpan(columns, maxHeaderRow));
        this.columnIndex = 0;
        this.resizeNum = 0; // 可调整调整列数量
        this.render(spanColumns, 0);
        this.ctx.database.updateColIndexKeyMap(this.leafCellHeaders);
        const containerElement = this.ctx.containerElement.getBoundingClientRect();
        // 如果有可调整列，宽度等于容器宽度
        if (this.resizeNum > 0) {
            // this.ctx.canvasElement.width = containerElement.width;
            this.ctx.stageWidth = Math.floor(containerElement.width);
        } else {
            // this.ctx.canvasElement.width = this.width + SCROLLER_TRACK_SIZE - 1;
            this.ctx.stageWidth = Math.floor(this.width + SCROLLER_TRACK_SIZE);
        }
        this.ctx.stageElement.style.width = this.ctx.stageWidth + 'px';
        this.visibleWidth = this.ctx.stageWidth - SCROLLER_TRACK_SIZE;

        // 如果表头宽度小于可视宽度，平均分配
        const overWidth = this.visibleWidth - this.width;
        if (this.resizeNum && overWidth > 0) {
            const diff = Math.floor((overWidth / this.resizeNum) * 100) / 100;
            this.resizeAllColumn(diff);
        }
        const leafLeftCellHeaders = this.fixedLeftCellHeaders.filter((item) => !item.hasChildren);
        this.ctx.fixedLeftWidth = leafLeftCellHeaders.reduce((sum, _item) => sum + _item.width, 0);
        const leafRightCellHeaders = this.fixedRightCellHeaders.filter((item) => !item.hasChildren);
        this.ctx.fixedRightWidth = leafRightCellHeaders.reduce((sum, _item) => sum + _item.width, SCROLLER_TRACK_SIZE);
        // 更新最大列索引
        this.ctx.maxColIndex = this.leafCellHeaders.length - 1;
        this.ctx.header.x = this.x;
        this.ctx.header.y = this.y;
        this.ctx.header.width = this.width;
        this.ctx.header.height = this.height;
        this.ctx.header.visibleWidth = this.visibleWidth;
        this.ctx.header.visibleHeight = this.visibleHeight;
    }
    // 调整表头的宽度
    private initResizeColumn() {
        const {
            config: { ENABLE_RESIZE_COLUMN },
        } = this.ctx;
        if (!ENABLE_RESIZE_COLUMN) {
            return;
        }
        this.ctx.on('mousedown', (e) => {
            if (!this.ctx.isTarget(e)) {
                return;
            }
            this.clientX = e.clientX;
            if (this.resizeTarget) {
                this.isResizing = true;
                this.ctx.columnResizing = true;
            } else {
                this.isResizing = false;
            }
            this.isMouseDown = true;
        });
        this.ctx.on('mouseup', () => {
            this.isMouseDown = false;
            // 清空
            if (this.resizeDiff !== 0 && this.resizeTarget) {
                // 调整宽度
                this.resizeColumn(this.resizeTarget, this.resizeDiff);
            }
            this.resizeTarget = null;
            this.isResizing = false;
            this.isMouseDown = false;
            this.ctx.columnResizing = false;
            this.clientX = 0;
            this.resizeDiff = 0;
        });
        this.ctx.on('mousemove', (e) => {
            // 编辑中不触发mousemove
            if (this.ctx.editing) return;
            const {
                stageWidth,
                config: { RESIZE_COLUMN_MIN_WIDTH },
            } = this.ctx;
            // 鼠标移动
            if (this.isResizing && this.resizeTarget) {
                const resizeTargetWidth = this.resizeTarget.width;
                const resizeTargetMinWidth = this.resizeTarget.minWidth;
                const resizeTargetMaxWidth = this.resizeTarget.maxWidth;
                let diff = e.clientX - this.clientX;
                if (diff + resizeTargetWidth < RESIZE_COLUMN_MIN_WIDTH) {
                    diff = -(resizeTargetWidth - RESIZE_COLUMN_MIN_WIDTH);
                }
                if (resizeTargetMinWidth && diff + resizeTargetWidth < resizeTargetMinWidth) {
                    diff = -(resizeTargetWidth - resizeTargetMinWidth);
                }
                if (resizeTargetMaxWidth && diff + resizeTargetWidth > resizeTargetMaxWidth) {
                    diff = resizeTargetMaxWidth - resizeTargetWidth;
                }
                this.resizeDiff = diff;
                this.ctx.emit('draw');
            } else {
                this.resizeTarget = null;
                // 按下时不改变样式，有可能是多选表头
                if (this.isMouseDown) {
                    return;
                }
                // 鼠标在表头上,边界处理
                if (e.offsetX < 0 || e.offsetX > this.visibleWidth) {
                    if (this.ctx.stageElement.style.cursor === 'col-resize') {
                        this.ctx.stageElement.style.cursor = 'default';
                    }
                    return;
                }
                // 恢复默认样式
                if (this.ctx.stageElement.style.cursor === 'col-resize') {
                    this.ctx.stageElement.style.cursor = 'default';
                }
                // 渲染的表头
                const renderAllCellHeaders = [...this.renderFixedCellHeaders, ...this.renderCenterCellHeaders];
                for (const col of renderAllCellHeaders) {
                    const { offsetX, offsetY } = this.ctx.getOffset(e);
                    const x = offsetX;
                    const drawX = col.getDrawX();
                    if (
                        x > drawX + col.width - 5 &&
                        x < drawX + col.width + 4 &&
                        x < stageWidth - 4 && // 视窗中最后一列不允许调整宽
                        col.colspan <= 1 // 父级表头不触发
                    ) {
                        // 在表头内
                        if (this.ctx.isTarget(e) && offsetY <= this.height) {
                            this.ctx.stageElement.style.cursor = 'col-resize';
                            this.resizeTarget = col;
                        }
                    }
                }
            }
        });
    }
<<<<<<< HEAD
    private initSorting() {
        this.ctx.on('click', (e) => {
            if (!this.ctx.isTarget(e)) {
                return;
            }

            const { offsetX, offsetY } = this.ctx.getOffset(e);
            
            // 检查是否点击在表头区域
            if (offsetY > this.height) {
                return;
            }

            // 检查是否点击在排序图标上
            const renderAllCellHeaders = [...this.renderFixedCellHeaders, ...this.renderCenterCellHeaders];
            for (const cellHeader of renderAllCellHeaders) {
                if (!cellHeader.column.sortBy && !cellHeader.column.apiSortable) continue;

                const { sortIconX, sortIconY, sortIconWidth, sortIconHeight } = cellHeader;
                
                if (offsetX >= sortIconX && offsetX <= sortIconX + sortIconWidth &&
                    offsetY >= sortIconY && offsetY <= sortIconY + sortIconHeight) {
                    
                    // 处理排序点击
                    this.handleSortClick(cellHeader);
                    break;
                }
            }
        });
    }

    private handleSortClick(cellHeader: CellHeader) {
        if (cellHeader.column.apiSortable) {
            // 后端排序
            const currentState = this.ctx.database.getBackendSortState(cellHeader.key);
            let newDirection: 'asc' | 'desc' | 'none';

            // 按照 不排序->升序->降序->不排序 的顺序循环
            if (currentState.direction === 'none') {
                newDirection = 'asc';
            } else if (currentState.direction === 'asc') {
                newDirection = 'desc';
            } else {
                newDirection = 'none';
            }

            this.ctx.database.setBackendSortState(cellHeader.key, newDirection);
        } else {
            // 前端排序
            const currentState = this.ctx.database.getSortState(cellHeader.key);
            let newDirection: 'asc' | 'desc' | 'none';

            // 按照 不排序->升序->降序->不排序 的顺序循环
            if (currentState.direction === 'none') {
                newDirection = 'asc';
            } else if (currentState.direction === 'asc') {
                newDirection = 'desc';
            } else {
                newDirection = 'none';
            }

            this.ctx.database.setSortState(cellHeader.key, newDirection);
        }
    }
=======
>>>>>>> 59d0352a

    private resizeColumn(cell: CellHeader, diff: number) {
        const setWidth = (columns: any[]) => {
            columns.forEach((column: any) => {
                if (column.children && column.children.length > 0) {
                    setWidth(column.children);
                }
                if (column.key === cell.key) {
                    const width = column.width || 100;
                    column.width = width + diff;
                }
            });
        };
        setWidth(this.columns);
        this.ctx.database.setColumns(this.columns);
        this.init();
        this.ctx.emit('draw');
        let overDiff = 0;
        // 如果表头宽度小于可视宽度，平均分配
        if (this.width < this.visibleWidth) {
            const overWidth = this.visibleWidth - this.width;
            overDiff = Math.floor((overWidth / this.resizeNum) * 100) / 100;
            this.resizeAllColumn(overDiff);
            this.ctx.emit('draw');
        }
        this.ctx.emit('resizeColumnChange', {
            colIndex: cell.colIndex,
            key: cell.key,
            oldWidth: cell.width,
            width: cell.width + diff + overDiff,
            column: cell.column,
            columns: this.columns,
        });
    }
    resizeAllColumn(fellWidth: number) {
        if (fellWidth === 0) return;
        const widthMap = new Map();
        // 存需要更改的宽度
        let isResize = true;
        for (const col of this.allCellHeaders) {
            if (col.widthFillDisable) {
                // 不允许调整宽度
                widthMap.set(col.key, col.width);
            } else {
                const width = col.width + fellWidth * col.colspan;
                widthMap.set(col.key, width);
                if (width < this.ctx.config.RESIZE_COLUMN_MIN_WIDTH) {
                    isResize = false;
                }
            }
        }
        // 如果有小于RESIZE_COLUMN_MIN_WIDTH的列，不允许调整
        if (!isResize) {
            return;
        }
        // 递归更改宽度
        const uptateWidth = (columns: Column[]) => {
            columns.forEach((column: Column) => {
                if (widthMap.has(column.key)) {
                    column.width = widthMap.get(column.key);
                }
                if (column.children && column.children.length > 0) {
                    uptateWidth(column.children);
                }
            });
        };
        uptateWidth(this.columns);
        this.ctx.database.setColumns(this.columns);
        this.init();
        // this.ctx.emit("draw");
    }

    private render(arr: Column[], originX: number) {
        const len = arr.length;
        let everyOffsetX = originX;
        const { HEADER_HEIGHT = 0 } = this.ctx.config;
        for (let i = 0; i < len; i++) {
            const item = arr[i];
            const height = HEADER_HEIGHT * (item.rowspan || 0);
            const y = HEADER_HEIGHT * (item.level || 0);
            let { minWidth, maxWidth } = item;
            let width = item.width || 100; // 读取映射宽度
            if (minWidth && width < minWidth) {
                width = minWidth;
            }
            if (maxWidth && width > maxWidth) {
                width = maxWidth;
            }
            if (item.children) {
                // 父级表头的宽度是叶子节点表头的宽度总和
                const _arr = toLeaf(item.children);
                width = _arr.reduce((sum, _item) => sum + (_item?.width || 100), 0);
            }
            const cellHeader = new CellHeader(this.ctx, this.columnIndex, everyOffsetX, y, width, height, item);
            // 设置表头
            this.ctx.database.setHeader(item.key, cellHeader);
            this.allCellHeaders.push(cellHeader);
            if (!item.children) {
                this.leafCellHeaders.push(cellHeader);
                if (!cellHeader.column.widthFillDisable) {
                    this.resizeNum++;
                }
            }
            if (item.fixed === 'left') {
                this.fixedLeftCellHeaders.push(cellHeader);
            } else if (item.fixed === 'right') {
                this.fixedRightCellHeaders.push(cellHeader);
            } else {
                this.centerCellHeaders.push(cellHeader);
            }
            !item.children && this.columnIndex++;
            item.children && this.render(item.children, everyOffsetX);
            everyOffsetX += width;
        }
    }

    private drawTipLine() {
        if (this.isResizing && this.resizeTarget) {
            const {
                stageHeight,
                config: { RESIZE_COLUMN_LINE_COLOR },
            } = this.ctx;
            const resizeTargetDrawX = this.resizeTarget.getDrawX();
            const resizeTargetWidth = this.resizeTarget.width;
            const x = resizeTargetDrawX + resizeTargetWidth + this.resizeDiff - 0.5;
            const poins = [x - 0.5, 0, x - 0.5, stageHeight];
            this.ctx.paint.drawLine(poins, {
                borderColor: RESIZE_COLUMN_LINE_COLOR,
                borderWidth: 1,
            });
        }
    }
    private drawFixedShadow() {
        const {
            fixedLeftWidth,
            fixedRightWidth,
            scrollX,
            header,
            stageWidth,
            config: { HEADER_BG_COLOR, SCROLLER_TRACK_SIZE },
        } = this.ctx;

        if (scrollX > 0 && fixedLeftWidth !== 0) {
            this.ctx.paint.drawShadow(this.x, this.y, fixedLeftWidth, this.height, {
                fillColor: HEADER_BG_COLOR,
                side: 'right',
                shadowWidth: 4,
                colorStart: 'rgba(0,0,0,0.1)',
                colorEnd: 'rgba(0,0,0,0)',
            });
        }
        // 右边阴影
        if (scrollX < Math.floor(header.width - stageWidth - 1) && fixedRightWidth !== SCROLLER_TRACK_SIZE) {
            const x = header.width - (this.x + this.width) + stageWidth - fixedRightWidth;
            this.ctx.paint.drawShadow(x, this.y, fixedRightWidth, this.height, {
                fillColor: HEADER_BG_COLOR,
                side: 'left',
                shadowWidth: 4,
                colorStart: 'rgba(0,0,0,0)',
                colorEnd: 'rgba(0,0,0,0.1)',
            });
        }
    }
    update() {
        const renderLeafCellHeaders: CellHeader[] = [];
        const renderCenterCellHeaders: CellHeader[] = [];
        const renderFixedCellHeaders: CellHeader[] = [];
        // 中心的最后一个ColIndex
        if (this.centerCellHeaders.length) {
            const lastCenterCell = this.centerCellHeaders[this.centerCellHeaders.length - 1];
            this.ctx.lastCenterColIndex = lastCenterCell.colIndex;
        }
        this.centerCellHeaders.forEach((item) => {
            if (item.isHorizontalVisible() && item.isVerticalVisible()) {
                renderCenterCellHeaders.push(item);
                if (!item.hasChildren) {
                    renderLeafCellHeaders.push(item);
                }
            }
        });
        this.fixedLeftCellHeaders.forEach((item) => {
            renderFixedCellHeaders.push(item);
            if (!item.hasChildren) {
                renderLeafCellHeaders.push(item);
            }
        });
        this.fixedRightCellHeaders.forEach((item) => {
            renderFixedCellHeaders.push(item);
            if (!item.hasChildren) {
                renderLeafCellHeaders.push(item);
            }
        });
        this.renderCenterCellHeaders = renderCenterCellHeaders;
        this.renderFixedCellHeaders = renderFixedCellHeaders;
        this.renderLeafCellHeaders = renderLeafCellHeaders.sort((a, b) => a.x - b.x);
        this.visibleLeafColumns = this.renderLeafCellHeaders.map((item) => item.column);

        this.ctx.header.visibleLeafColumns = this.visibleLeafColumns;
        this.ctx.header.leafCellHeaders = this.leafCellHeaders;
        this.ctx.header.renderLeafCellHeaders = this.renderLeafCellHeaders;
        this.ctx.header.renderCellHeaders = this.renderFixedCellHeaders.concat(this.renderCenterCellHeaders);
    }
    drawBottomLine() {
        const {
            stageWidth,
            config: { BORDER_COLOR },
        } = this.ctx;
        const poins = [0, this.height, stageWidth, this.height];
        this.ctx.paint.drawLine(poins, {
            borderColor: BORDER_COLOR,
            borderWidth: 1,
        });
    }
    draw() {
        this.renderCenterCellHeaders.forEach((item) => {
            item.update();
            item.draw();
        });
        this.drawFixedShadow();
        this.renderFixedCellHeaders.forEach((item) => {
            item.update();
            item.draw();
        });
        this.drawTipLine();
        this.drawBottomLine();
    }
}<|MERGE_RESOLUTION|>--- conflicted
+++ resolved
@@ -40,8 +40,6 @@
         this.init();
         // 初始化调整列大小ENABLE_RESIZE_COLUMN
         this.initResizeColumn();
-        // 初始化排序功能
-        this.initSorting();
     }
     init() {
         const {
@@ -203,73 +201,6 @@
             }
         });
     }
-<<<<<<< HEAD
-    private initSorting() {
-        this.ctx.on('click', (e) => {
-            if (!this.ctx.isTarget(e)) {
-                return;
-            }
-
-            const { offsetX, offsetY } = this.ctx.getOffset(e);
-            
-            // 检查是否点击在表头区域
-            if (offsetY > this.height) {
-                return;
-            }
-
-            // 检查是否点击在排序图标上
-            const renderAllCellHeaders = [...this.renderFixedCellHeaders, ...this.renderCenterCellHeaders];
-            for (const cellHeader of renderAllCellHeaders) {
-                if (!cellHeader.column.sortBy && !cellHeader.column.apiSortable) continue;
-
-                const { sortIconX, sortIconY, sortIconWidth, sortIconHeight } = cellHeader;
-                
-                if (offsetX >= sortIconX && offsetX <= sortIconX + sortIconWidth &&
-                    offsetY >= sortIconY && offsetY <= sortIconY + sortIconHeight) {
-                    
-                    // 处理排序点击
-                    this.handleSortClick(cellHeader);
-                    break;
-                }
-            }
-        });
-    }
-
-    private handleSortClick(cellHeader: CellHeader) {
-        if (cellHeader.column.apiSortable) {
-            // 后端排序
-            const currentState = this.ctx.database.getBackendSortState(cellHeader.key);
-            let newDirection: 'asc' | 'desc' | 'none';
-
-            // 按照 不排序->升序->降序->不排序 的顺序循环
-            if (currentState.direction === 'none') {
-                newDirection = 'asc';
-            } else if (currentState.direction === 'asc') {
-                newDirection = 'desc';
-            } else {
-                newDirection = 'none';
-            }
-
-            this.ctx.database.setBackendSortState(cellHeader.key, newDirection);
-        } else {
-            // 前端排序
-            const currentState = this.ctx.database.getSortState(cellHeader.key);
-            let newDirection: 'asc' | 'desc' | 'none';
-
-            // 按照 不排序->升序->降序->不排序 的顺序循环
-            if (currentState.direction === 'none') {
-                newDirection = 'asc';
-            } else if (currentState.direction === 'asc') {
-                newDirection = 'desc';
-            } else {
-                newDirection = 'none';
-            }
-
-            this.ctx.database.setSortState(cellHeader.key, newDirection);
-        }
-    }
-=======
->>>>>>> 59d0352a
 
     private resizeColumn(cell: CellHeader, diff: number) {
         const setWidth = (columns: any[]) => {
