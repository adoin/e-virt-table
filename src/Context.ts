--- conflicted
+++ resolved
@@ -1,488 +1,3 @@
-<<<<<<< HEAD
-import Database from './Database';
-import History from './History';
-import EventBrowser from './EventBrowser';
-import EventBus, { EventCallback } from './EventBus';
-import Paint from './Paint';
-import Config from './Config';
-import { ChangeItem, Column, EVirtTableOptions, RowParams } from './types';
-import Icons from './Icons';
-import CellHeader from './CellHeader';
-import Row from './Row';
-import Cell from './Cell';
-import EventTable from './EventTable';
-export type ConfigType = Partial<typeof Config>;
-export type containerElementOptions = {
-    containerElement: HTMLDivElement;
-    stageElement: HTMLDivElement;
-    canvasElement: HTMLCanvasElement;
-    overlayerElement: HTMLDivElement;
-    editorElement: HTMLDivElement;
-    emptyElement?: HTMLDivElement;
-    contextMenuElement?: HTMLDivElement;
-    loadingElement?: HTMLDivElement;
-};
-export type HeaderOptions = {
-    x: number;
-    y: number;
-    width: number;
-    height: number;
-    visibleHeight: number;
-    visibleWidth: number;
-    visibleLeafColumns: Column[];
-    leafCellHeaders: CellHeader[];
-    renderLeafCellHeaders: CellHeader[];
-    renderCellHeaders: CellHeader[];
-    fixedLeftCellHeaders: [];
-    fixedRightCellHeaders: [];
-    renderCenterCellHeaders: [];
-};
-export type BodyOptions = {
-    x: number;
-    y: number;
-    width: number;
-    height: number;
-    visibleHeight: number;
-    visibleWidth: number;
-    headIndex: number;
-    tailIndex: number;
-    visibleRows: any[];
-    renderRows: Row[];
-    data: any[];
-};
-export type FooterOptions = {
-    x: number;
-    y: number;
-    width: number;
-    height: number;
-    visibleHeight: number;
-    visibleWidth: number;
-    renderRows: Row[];
-};
-export type SelectorOptions = {
-    enable: boolean;
-    xArr: number[];
-    yArr: number[];
-    xArrCopy: number[];
-    yArrCopy: number[];
-};
-export type AutofillOptions = {
-    enable: boolean;
-    xArr: number[];
-    yArr: number[];
-};
-export default class Context {
-    private eventBus: EventBus;
-    private eventBrowser: EventBrowser;
-    private eventTable: EventTable;
-    containerElement: HTMLDivElement;
-    stageElement: HTMLDivElement;
-    canvasElement: HTMLCanvasElement;
-    overlayerElement: HTMLDivElement;
-    editorElement: HTMLDivElement;
-    emptyElement?: HTMLDivElement;
-    contextMenuElement?: HTMLDivElement;
-    loadingElement?: HTMLDivElement;
-    stageWidth = 0;
-    stageHeight = 0;
-    paint: Paint;
-    icons: Icons;
-    domSelectionStr = '';
-    isMouseoverTargetContainer = false;
-    mousedown = false;
-    isPointer = false;
-    rowResizing = false; // 行调整大小中
-    columnResizing = false; // 列调整大小中
-    scrollerMove = false; // 滚动条移动中
-    scrollerFocus = false; // 滚动条focus中
-    autofillMove = false; // 自动填充移动中
-    selectorMove = false; // 选择器移动中
-    selectColsIng = false; // 选择列中
-    selectRowsIng = false; // 选择行中
-    adjustPositioning = false; // 调整位置中
-    editing = false; // 编辑中
-    loading = false; // 加载中
-    onlyMergeCell = false; // 只有合并单元格
-    selectOnlyOne = false; // 只选择一个
-    hasSelection = false; // 是否有选中
-    hasTree = false; // 是否有树形结构
-    scrollY = 0;
-    scrollX = 0;
-    fixedLeftWidth = 0;
-    fixedRightWidth = 0;
-    lastCenterColIndex = 0;
-    maxColIndex = 0;
-    maxRowIndex = 0;
-    hoverRow?: Row;
-    clickCell?: Cell;
-    focusCell?: Cell;
-    currentCell?: Cell;
-    hoverCell?: Cell;
-    clickCellHeader?: CellHeader;
-    focusCellHeader?: CellHeader;
-    hoverCellHeader?: CellHeader;
-    body: BodyOptions = {
-        x: 0,
-        y: 0,
-        width: 0,
-        height: 0,
-        visibleHeight: 0,
-        visibleWidth: 0,
-        headIndex: 0,
-        tailIndex: 0,
-        visibleRows: [],
-        renderRows: [],
-        data: [],
-    };
-    footer: FooterOptions = {
-        x: 0,
-        y: 0,
-        width: 0,
-        height: 0,
-        visibleHeight: 0,
-        visibleWidth: 0,
-        renderRows: [],
-    };
-    header: HeaderOptions = {
-        x: 0,
-        y: 0,
-        width: 0,
-        height: 0,
-        visibleHeight: 0,
-        visibleWidth: 0,
-        visibleLeafColumns: [],
-        leafCellHeaders: [],
-        renderLeafCellHeaders: [],
-        renderCellHeaders: [],
-        fixedLeftCellHeaders: [],
-        fixedRightCellHeaders: [],
-        renderCenterCellHeaders: [],
-    };
-    selector: SelectorOptions = {
-        enable: false,
-        xArr: [-1, -1],
-        yArr: [-1, -1],
-        xArrCopy: [-1, -1],
-        yArrCopy: [-1, -1],
-    };
-    autofill: AutofillOptions = {
-        enable: false,
-        xArr: [-1, -1],
-        yArr: [-1, -1],
-    };
-    database: Database;
-    history: History;
-    config: Config;
-    drawTime = 0;
-    rowExtendMap = new Map<string, string>(); // 行扩展状态管理，key为rowKey，value为展开的colKey
-
-    constructor(containerOptions: containerElementOptions, options: EVirtTableOptions) {
-        const {
-            containerElement,
-            stageElement,
-            canvasElement,
-            overlayerElement,
-            editorElement,
-            emptyElement,
-            loadingElement,
-            contextMenuElement,
-        } = containerOptions;
-        this.containerElement = containerElement;
-        stageElement.tabIndex = 0; // 设置为可获取焦点
-        this.stageElement = stageElement;
-        this.canvasElement = canvasElement;
-        this.overlayerElement = overlayerElement;
-        this.editorElement = editorElement;
-        this.emptyElement = emptyElement;
-        this.loadingElement = loadingElement;
-        this.contextMenuElement = contextMenuElement;
-        this.config = new Config(options.config || {});
-        this.eventBus = new EventBus();
-        this.eventBrowser = new EventBrowser(this);
-        this.eventTable = new EventTable(this);
-        this.paint = new Paint(this.canvasElement);
-        this.database = new Database(this, options);
-        this.history = new History(this);
-        this.icons = new Icons(this);
-    }
-    setConfig(config: Config) {
-        this.config = new Config(config);
-    }
-    setItemValueByEditor(rowKey: string, key: string, value: any, history = true, reDraw = true, checkReadonly = true) {
-        // 启用合并单元格关联
-        if (this.config.ENABLE_MERGE_CELL_LINK) {
-            const cell = this.database.getVirtualBodyCellByKey(rowKey, key);
-            if (cell && (cell.mergeRow || cell.mergeCol)) {
-                const { dataList } = cell.getSpanInfo();
-                const data = dataList.map((item: any) => ({ ...item, value }));
-                this.database.batchSetItemValue(data, history, checkReadonly);
-                return;
-            }
-        }
-        this.database.setItemValue(rowKey, key, value, history, reDraw, true, checkReadonly);
-    }
-
-    batchSetItemValueByEditor(_list: ChangeItem[], history = true, checkReadonly = true) {
-        // 启用合并单元格关联
-        if (this.config.ENABLE_MERGE_CELL_LINK) {
-            const list: ChangeItem[] = [];
-            _list.forEach((item) => {
-                const rowIndex = this.database.getRowIndexForRowKey(item.rowKey);
-                const colIndex = this.database.getColIndexForKey(item.key);
-                if (rowIndex === undefined || colIndex === undefined) return;
-                const cell = this.database.getVirtualBodyCell(rowIndex, colIndex);
-                if (cell) {
-                    const { dataList } = cell.getSpanInfo();
-                    const data = dataList.map((list: any) => ({ ...list, value: item.value }));
-                    list.push(...data);
-                }
-            });
-            this.database.batchSetItemValue(list, history, checkReadonly);
-        } else {
-            this.database.batchSetItemValue(_list, history, checkReadonly);
-        }
-    }
-    setFocusCell(cell: Cell) {
-        if (this.focusCell === cell) return;
-        if (this.focusCell?.rowKey !== cell.rowKey) {
-            // 提前设置一下，保证rowFocusChange事件，能用focusCell
-            this.currentCell = cell;
-            this.emit('rowFocusChange', cell);
-            const data: RowParams = {
-                rowIndex: cell.rowIndex,
-                rowKey: cell.rowKey,
-                row: cell.row,
-            };
-            this.emit('currentRowChange', data);
-        }
-        this.focusCell = cell;
-        this.emit('cellFocusChange', cell);
-    }
-    clearSelector() {
-        this.selector.enable = false;
-        this.selector.xArr = [-1, -1];
-        this.selector.yArr = [-1, -1];
-        this.emit('clearSelector');
-    }
-    clearSelectorCopy() {
-        this.selector.xArrCopy = [-1, -1];
-        this.selector.yArrCopy = [-1, -1];
-    }
-    clearAutofill() {
-        this.autofill = {
-            enable: false,
-            xArr: [-1, -1],
-            yArr: [-1, -1],
-        };
-    }
-    /**
-     * 获取选中的数据
-     * @returns
-     */
-    getSelectedData() {
-        const rowsData = [];
-        const yArr = this.selector.yArr;
-        const xArr = this.selector.xArr;
-        let text = '';
-        for (let ri = 0; ri <= yArr[1] - yArr[0]; ri++) {
-            const cellsData = [];
-            for (let ci = 0; ci <= xArr[1] - xArr[0]; ci++) {
-                const rowIndex = ri + yArr[0];
-                const colIndex = ci + xArr[0];
-                const cell = this.database.getVirtualBodyCell(rowIndex, colIndex);
-                if (cell) {
-                    // 选择器值类型
-                    if (cell.selectorCellValueType === 'displayText') {
-                        cellsData.push(cell.displayText);
-                    } else {
-                        // 默认value
-                        cellsData.push(cell.getValue());
-                    }
-                }
-            }
-            text += `${cellsData.join('\t')}\r`;
-            rowsData.push(cellsData);
-        }
-        text = text ? text.replace(/\r$/, '') : ' '; // 去掉最后一个\n，否则会导致复制到excel里多一行空白
-        return {
-            xArr,
-            yArr,
-            text,
-            value: rowsData,
-        };
-    }
-    setScroll(x: number, y: number): void {
-        let scrollX = Math.floor(x);
-        const scrollMaxX = this.body.width - this.body.visibleWidth;
-        // x边界处理
-        if (scrollX < 0) {
-            scrollX = 0;
-        } else if (scrollX > scrollMaxX) {
-            scrollX = scrollMaxX;
-        }
-        // y边界处理
-        let scrollY = Math.floor(y);
-        let scrollMaxY = this.body.height - this.body.visibleHeight;
-        if (!this.config.FOOTER_FIXED) {
-            scrollMaxY = this.body.height + this.footer.height - this.body.visibleHeight;
-        }
-        if (scrollY < 0) {
-            scrollY = 0;
-        } else if (scrollY > scrollMaxY) {
-            scrollY = scrollMaxY;
-        }
-        this.emit('setScroll', scrollX, scrollY);
-    }
-    setScrollX(x: number): void {
-        let scrollX = Math.floor(x);
-        const scrollMaxX = this.body.width - this.body.visibleWidth;
-        // 边界处理
-        if (scrollX < 0) {
-            scrollX = 0;
-        } else if (scrollX > scrollMaxX) {
-            scrollX = scrollMaxX;
-        }
-        this.emit('setScrollX', scrollX);
-    }
-    setScrollY(y: number): void {
-        // 边界处理
-        let scrollY = Math.floor(y);
-        let footerHeight = 0;
-        if (!this.config.FOOTER_FIXED) {
-            footerHeight = this.footer.height;
-        }
-        const scrollMaxY = this.body.height - this.body.visibleHeight + footerHeight;
-        if (scrollY < 0) {
-            scrollY = 0;
-        } else if (scrollY > scrollMaxY) {
-            scrollY = scrollMaxY;
-        }
-        this.emit('setScrollY', scrollY);
-    }
-    startAdjustPosition(e: MouseEvent) {
-        this.emit('startAdjustPosition', e);
-    }
-    stopAdjustPosition() {
-        this.emit('stopAdjustPosition');
-    }
-    isTarget(e: Event): boolean {
-        if (!this.containerElement.contains(e.target as Node)) {
-            return false;
-        }
-        return true;
-    }
-    getOffset(e: MouseEvent) {
-        const { left, top } = this.containerElement.getBoundingClientRect();
-        return {
-            offsetX: e.clientX - left,
-            offsetY: e.clientY - top,
-        };
-    }
-    hasEvent(event: string): boolean {
-        return this.eventBus.has(event);
-    }
-    on(event: string, callback: EventCallback): void {
-        this.eventBus.on(event, callback);
-    }
-    once(event: string, callback: EventCallback): void {
-        this.eventBus.once(event, callback);
-    }
-    off(event: string, callback: EventCallback): void {
-        this.eventBus.off(event, callback);
-    }
-    emit(event: string, ...args: any[]): void {
-        this.eventBus.emit(event, ...args);
-    }
-    destroy(): void {
-        this.eventTable.destroy();
-        this.eventBrowser.destroy();
-        this.eventBus.destroy();
-    }
-
-    /**
-     * 设置行扩展状态
-     */
-    setRowExtend(rowKey: string, colKey: string) {
-        const currentColKey = this.rowExtendMap.get(rowKey);
-        const wasExtended = !!currentColKey;
-        
-        // 收集需要收起的其他行
-        const otherExtendedRows: Array<{ rowKey: string; colKey: string; rowIndex: number }> = [];
-        this.rowExtendMap.forEach((extendColKey, extendRowKey) => {
-            if (extendRowKey !== rowKey) {
-                const otherRowIndex = this.database.getRowIndexForRowKey(extendRowKey);
-                otherExtendedRows.push({ 
-                    rowKey: extendRowKey, 
-                    colKey: extendColKey,
-                    rowIndex: otherRowIndex
-                });
-            }
-        });
-        
-        if (currentColKey === colKey) {
-            // 如果点击的是同一个扩展，则收起
-            this.rowExtendMap.delete(rowKey);
-        } else {
-            // 否则设置新的扩展
-            // 先批量收起所有其他已展开的行（单选行为）
-            otherExtendedRows.forEach(({ rowKey: otherRowKey }) => {
-                this.rowExtendMap.delete(otherRowKey);
-            });
-            
-            // 设置新的扩展
-            this.rowExtendMap.set(rowKey, colKey);
-        }
-        
-        // 先发出其他行的收起事件（批量）
-        otherExtendedRows.forEach(({ rowKey: otherRowKey, rowIndex: otherRowIndex }) => {
-            this.emit('rowExtendChange', {
-                rowKey: otherRowKey,
-                colKey: null,
-                rowIndex: otherRowIndex,
-                wasExtended: true,
-                isExtended: false,
-                action: 'collapse'
-            });
-        });
-        
-        // 最后发出当前行的扩展变化事件
-        const isExtended = this.rowExtendMap.has(rowKey);
-        const rowIndex = this.database.getRowIndexForRowKey(rowKey);
-        const action = isExtended ? 'expand' : 'collapse';
-        this.emit('rowExtendChange', { 
-            rowKey, 
-            colKey: this.rowExtendMap.get(rowKey) || null,
-            rowIndex,
-            wasExtended,
-            isExtended,
-            action
-        });
-    }
-
-    /**
-     * 获取行的扩展状态
-     */
-    getRowExtend(rowKey: string): string | undefined {
-        return this.rowExtendMap.get(rowKey);
-    }
-
-    /**
-     * 检查行是否已扩展指定列
-     */
-    isRowExtended(rowKey: string, colKey: string): boolean {
-        return this.rowExtendMap.get(rowKey) === colKey;
-    }
-
-    /**
-     * 清除所有扩展状态
-     */
-    clearAllRowExtend() {
-        this.rowExtendMap.clear();
-        this.emit('rowExtendChange', { rowKey: null, colKey: null });
-        this.emit('clearAllExtendRowHeights'); // 通知清除所有高度记录
-    }
-}
-=======
 import Database from './Database';
 import History from './History';
 import EventBrowser from './EventBrowser';
@@ -665,6 +180,7 @@
     history: History;
     config: Config;
     drawTime = 0;
+    rowExtendMap = new Map<string, string>(); // 行扩展状态管理，key为rowKey，value为展开的colKey
 
     constructor(containerOptions: containerElementOptions, options: EVirtTableOptions) {
         const {
@@ -888,5 +404,89 @@
         this.eventBrowser.destroy();
         this.eventBus.destroy();
     }
-}
->>>>>>> 0febdb54
+
+    /**
+     * 设置行扩展状态
+     */
+    setRowExtend(rowKey: string, colKey: string) {
+        const currentColKey = this.rowExtendMap.get(rowKey);
+        const wasExtended = !!currentColKey;
+        
+        // 收集需要收起的其他行
+        const otherExtendedRows: Array<{ rowKey: string; colKey: string; rowIndex: number }> = [];
+        this.rowExtendMap.forEach((extendColKey, extendRowKey) => {
+            if (extendRowKey !== rowKey) {
+                const otherRowIndex = this.database.getRowIndexForRowKey(extendRowKey);
+                if (otherRowIndex !== undefined) {
+                    otherExtendedRows.push({ 
+                        rowKey: extendRowKey, 
+                        colKey: extendColKey,
+                        rowIndex: otherRowIndex
+                    });
+                }
+            }
+        });
+        
+        if (currentColKey === colKey) {
+            // 如果点击的是同一个扩展，则收起
+            this.rowExtendMap.delete(rowKey);
+        } else {
+            // 否则设置新的扩展
+            // 先批量收起所有其他已展开的行（单选行为）
+            otherExtendedRows.forEach(({ rowKey: otherRowKey }) => {
+                this.rowExtendMap.delete(otherRowKey);
+            });
+            
+            // 设置新的扩展
+            this.rowExtendMap.set(rowKey, colKey);
+        }
+        
+        // 先发出其他行的收起事件（批量）
+        otherExtendedRows.forEach(({ rowKey: otherRowKey, rowIndex: otherRowIndex }) => {
+            this.emit('rowExtendChange', {
+                rowKey: otherRowKey,
+                colKey: null,
+                rowIndex: otherRowIndex,
+                wasExtended: true,
+                isExtended: false,
+                action: 'collapse'
+            });
+        });
+        
+        // 最后发出当前行的扩展变化事件
+        const isExtended = this.rowExtendMap.has(rowKey);
+        const rowIndex = this.database.getRowIndexForRowKey(rowKey);
+        const action = isExtended ? 'expand' : 'collapse';
+        this.emit('rowExtendChange', { 
+            rowKey, 
+            colKey: this.rowExtendMap.get(rowKey) || null,
+            rowIndex,
+            wasExtended,
+            isExtended,
+            action
+        });
+    }
+
+    /**
+     * 获取行的扩展状态
+     */
+    getRowExtend(rowKey: string): string | undefined {
+        return this.rowExtendMap.get(rowKey);
+    }
+
+    /**
+     * 检查行是否已扩展指定列
+     */
+    isRowExtended(rowKey: string, colKey: string): boolean {
+        return this.rowExtendMap.get(rowKey) === colKey;
+    }
+
+    /**
+     * 清除所有扩展状态
+     */
+    clearAllRowExtend() {
+        this.rowExtendMap.clear();
+        this.emit('rowExtendChange', { rowKey: null, colKey: null });
+        this.emit('clearAllExtendRowHeights'); // 通知清除所有高度记录
+    }
+}