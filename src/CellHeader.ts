--- conflicted
+++ resolved
@@ -143,35 +143,41 @@
         this.updateStyle();
     }
     draw() {
+        this.drawEdge();
+        this.drawSelection();
+        this.recalculateTextPosition();
+        this.drawText();
+        this.drawSelector();
+        this.drawSortIcon();
+    }
+    private drawEdge() {
         const {
             paint,
-            config: { BORDER_COLOR, BORDER },
+            config: { BORDER_COLOR,  BORDER },
         } = this.ctx;
-        const { drawX, drawY } = this;
+        
         // 有边框的情况下，绘制边框
-        paint.drawRect(drawX, drawY, this.width, this.height, {
+        paint.drawRect(this.drawX, this.drawY, this.width, this.height, {
             borderColor: BORDER ? BORDER_COLOR : 'transparent',
             fillColor: this.drawCellBgColor,
         });
-
-        // 先绘制复选框，再绘制文本
-        this.drawSelection();
-<<<<<<< HEAD
-
+    }
+    private recalculateTextPosition() {
+        
         // 对于 selection 类型的列，文本在复选框右侧显示
-        let textX = drawX;
+        let textX = this.drawX;
         let textWidth = this.width;
         if (['selection', 'index-selection', 'selection-tree', 'tree-selection'].includes(this.type)) {
             const { CHECKBOX_SIZE } = this.ctx.config;
             if (this.align === 'left' || this.align === 'right') {
-                textX = drawX + CHECKBOX_SIZE + 4;
-                textWidth = this.width - textX + drawX;
+                textX = this.drawX + CHECKBOX_SIZE + 4;
+                textWidth = this.width - textX + this.drawX;
             } else {
                 // 复选框居中位置
-                const checkboxCenterX = drawX + (this.width - CHECKBOX_SIZE) / 2;
+                const checkboxCenterX = this.drawX + (this.width - CHECKBOX_SIZE) / 2;
                 textX = checkboxCenterX + CHECKBOX_SIZE + 1; // 复选框右侧，最小间距
                 // 确保文本有足够的显示空间
-                textWidth = this.width - textX + drawX;
+                textWidth = this.width - textX + this.drawX;
             }
         }
 
@@ -182,31 +188,19 @@
 
             if (this.align === 'right') {
                 // 居右时，文本需要为图标留出空间
-                textWidth = this.width - CELL_PADDING - iconSize - iconMargin;
-                textX = drawX + CELL_PADDING;
+                textWidth = this.width - this.ctx.config.CELL_PADDING - iconSize - iconMargin;
+                textX = this.drawX + this.ctx.config.CELL_PADDING;
             } else if (this.align === 'center') {
                 // 居中时，文本宽度需要考虑图标
                 const textWidthNeeded = this.measureTextWidth(this.displayText, this.ctx.config.HEADER_FONT);
                 const totalWidth = textWidthNeeded + iconSize + iconMargin;
-                if (totalWidth > this.width - CELL_PADDING * 2) {
-                    textWidth = this.width - CELL_PADDING * 2 - iconSize - iconMargin;
+                if (totalWidth > this.width - this.ctx.config.CELL_PADDING * 2) {
+                    textWidth = this.width - this.ctx.config.CELL_PADDING * 2 - iconSize - iconMargin;
                 }
             }
         }
-
-        this.ellipsis = paint.drawText(displayText, textX, drawY, textWidth, this.height, {
-            font: HEADER_FONT,
-            padding: CELL_PADDING, // 减少 padding，让文本有更多空间
-            color: this.drawTextColor,
-            align: this.align, // 使用动态对齐方式
-            verticalAlign: this.verticalAlign,
-        });
-
-=======
-        this.drawText();
->>>>>>> 70129c99
-        this.drawSelector();
-        this.drawSortIcon();
+        this.drawTextX = textX;
+        this.drawTextWidth = textWidth
     }
     private drawText() {
         const {
@@ -247,14 +241,14 @@
         if (this.hideHeaderSelection) {
             return;
         }
-        const { width, height, type } = this;
+        
         // 选中框类型
-        if (['index-selection', 'selection', 'selection-tree', 'tree-selection'].includes(type)) {
+        if (['index-selection', 'selection', 'selection-tree', 'tree-selection'].includes(this.type)) {
             const { indeterminate, check, selectable } = this.ctx.database.getCheckedState();
             const { CHECKBOX_SIZE = 0, CELL_PADDING } = this.ctx.config;
             // 默认居中
-            let iconX = this.drawX + (width - CHECKBOX_SIZE) / 2;
-            let iconY = this.drawY + (height - CHECKBOX_SIZE) / 2;
+            let iconX = this.drawX + (this.width - CHECKBOX_SIZE) / 2;
+            let iconY = this.drawY + (this.height - CHECKBOX_SIZE) / 2;
             this.drawTextX = iconX + CHECKBOX_SIZE - CELL_PADDING / 2;
             this.drawTextWidth = this.drawX + this.visibleWidth - this.drawTextX;
             if (this.align === 'left' || this.align === 'right') {
@@ -265,7 +259,7 @@
             if (this.verticalAlign === 'top') {
                 iconY = this.drawY + CELL_PADDING / 2;
             } else if (this.verticalAlign === 'bottom') {
-                iconY = this.drawY + height - CHECKBOX_SIZE - CELL_PADDING / 2;
+                iconY = this.drawY + this.height - CHECKBOX_SIZE - CELL_PADDING / 2;
             }
 
             let checkboxImage: HTMLImageElement | undefined = this.ctx.icons.get('checkbox-uncheck');
