import type CellHeader from './CellHeader';
import Validator, { RuleParam, ValidateResult } from './Validator';
import type Context from './Context';
import type {
    CellReadonlyMethod,
    CellRulesMethod,
    ChangeItem,
    Column,
    FilterMethod,
    Position,
    SelectableMethod,
    EVirtTableOptions,
    BeforeCellValueChangeMethod,
    SpanInfo,
    SelectionMap,
    ErrorType,
    BeforeChangeItem,
    HistoryAction,
    BeforeValueChangeItem,
    SortByType,
<<<<<<< HEAD
=======
    SortStateMap,
>>>>>>> 59d0352a
} from './types';
import { generateShortUUID, toLeaf, compareDates } from './util';
import { HistoryItemData } from './History';
import Cell from './Cell';
import dayjs from 'dayjs';
export default class Database {
    private loading = false;
    private ctx: Context;
    private data: any[];
    private sortedData: any[] = []; // 新增：排序后的数据层
    private columns: Column[];
    private footerData: any[] = [];
    private rowKeyMap = new Map<string, any>();
    private colIndexKeyMap = new Map<number, string>();
    private headerMap = new Map<string, CellHeader>();
    private rowIndexRowKeyMap = new Map<number, string>();
    private rowKeyRowIndexMap = new Map<string, number>();
    private checkboxKeyMap = new Map<string, string[]>();
    private selectionMap = new Map<string, SelectionMap>();
    private expandMap = new Map<string, boolean>();
    private originalDataMap = new Map<string, any>();
    private changedDataMap = new Map<string, any>();
    private validationErrorMap = new Map<string, ValidateResult>();
    private itemRowKeyMap = new WeakMap();
    private bufferData: any[] = [];
    private bufferCheckState = {
        buffer: false,
        check: false,
        indeterminate: false,
        selectable: true,
    };
    private sumHeight = 0;
    private filterMethod: FilterMethod | undefined;
    private positions: Position[] = []; //虚拟滚动位置
<<<<<<< HEAD
    private sortState: Map<string, { direction: 'asc' | 'desc' | 'none'; timestamp: number }> = new Map();
    private backendSortState: Map<string, { direction: 'asc' | 'desc' | 'none'; timestamp: number }> = new Map();
=======
    private sortState: SortStateMap = new Map();
>>>>>>> 59d0352a
    constructor(ctx: Context, options: EVirtTableOptions) {
        this.ctx = ctx;
        const { data = [], columns = [], footerData = [] } = options;
        this.data = data;
        this.footerData = footerData;
        this.columns = columns;
        this.setLoading(true);
        this.init();
    }
    // 初始化默认不忽略清空改变值和校验map
    init(isClear = true) {
        this.clearBufferData();
        this.rowKeyMap.clear();
        this.checkboxKeyMap.clear();
        this.colIndexKeyMap.clear();
        this.rowIndexRowKeyMap.clear();
        this.rowKeyRowIndexMap.clear();
        // 判断是否有选择和树形结构
        const _columns = this.getColumns();
        const leafColumns = toLeaf(_columns);
        this.ctx.hasSelection = leafColumns.some((item) => item.type === 'selection');
        this.ctx.hasTree = leafColumns.some((item) => item.type === 'tree');
        if (isClear) {
            this.originalDataMap.clear();
            this.changedDataMap.clear();
            this.validationErrorMap.clear();
            const { ROW_KEY } = this.ctx.config;
            // 清除选中和展开状态，如果没有ROW_KEY清除
            if (!ROW_KEY) {
                // 无行主键时直接清除所有状态
                this.selectionMap.clear();
                this.expandMap.clear();
            } else {
                // 有行主键，根据上下文条件清除部分状态
                if (!this.ctx.hasSelection) {
                    this.selectionMap.clear();
                }
                if (!this.ctx.hasTree) {
                    this.expandMap.clear();
                }
            }
        }
        this.itemRowKeyMap = new WeakMap();
        // 确保 sortedData 与 data 同步
        this.sortedData = [...this.data];
        this.initData(this.data);
        this.getData();
        this.bufferCheckState.buffer = false;
    }
    /**
     * 清除缓存数据
     */
    clearBufferData() {
        this.bufferData = [];
    }
    /**
     * 初始化数据
     * @param dataList
     * @param level
     */
    private initData(dataList: any[], level: number = 0, parentRowKeys: string[] = []) {
        const siblingsLength = dataList.length;
        dataList.forEach((item, index) => {
            const { ROW_KEY = '', DEFAULT_EXPAND_ALL, CELL_HEIGHT, SELECTABLE_METHOD, CHECKBOX_KEY } = this.ctx.config;
            const _rowKey = item[ROW_KEY]; // 行唯一标识,否则就rowKey
            const rowKey = _rowKey !== undefined && _rowKey !== null ? `${_rowKey}` : generateShortUUID();
            this.itemRowKeyMap.set(item, rowKey);
            const height = item._height || CELL_HEIGHT;
            const readonly = item._readonly;
            let selectable: SelectableMethod | boolean = true;
            if (typeof SELECTABLE_METHOD === 'function') {
                const selectableMethod: SelectableMethod = SELECTABLE_METHOD;
                selectable = selectableMethod;
            }
            // 存储checkboxKey，处理合并单元格选中
            if (CHECKBOX_KEY) {
                const checkboxKey = item[CHECKBOX_KEY];
                if (this.checkboxKeyMap.has(checkboxKey)) {
                    const checkboxKeys = this.checkboxKeyMap.get(checkboxKey) || [];
                    checkboxKeys.push(rowKey);
                    this.checkboxKeyMap.set(checkboxKey, checkboxKeys);
                } else {
                    this.checkboxKeyMap.set(checkboxKey, [rowKey]);
                }
            }
            // 存key
            this.selectionMap.set(rowKey, {
                key: CHECKBOX_KEY ? item[CHECKBOX_KEY] : rowKey,
                row: item,
                check: this.selectionMap.get(rowKey)?.check || false,
            });
            const expand = DEFAULT_EXPAND_ALL || this.expandMap.get(rowKey) || item._expand || false;
            this.expandMap.set(rowKey, expand);
            this.rowKeyMap.set(rowKey, {
                readonly,
                index,
                rowIndex: index,
                level,
                height,
                check: false,
                selectable,
                expand,
                expandLazy: false,
                hasChildren: item._hasChildren || (Array.isArray(item.children) ? item.children.length > 0 : false),
                expandLoading: false,
                item,
                parentRowKeys,
                parentRowKey: parentRowKeys[parentRowKeys.length - 1] || '',
                isLastChild: index === siblingsLength - 1,
            });
            if (Array.isArray(item.children)) {
                if (item.children.length) {
                    this.initData(item.children, level + 1, [...parentRowKeys, rowKey]);
                }
            }
        });
    }
    /**
     *
     * @param rowKey 设置Row高度
     * @param height
     */
    setRowHeight(rowIndex: number, height: number) {
        const rowKey = this.rowIndexRowKeyMap.get(rowIndex);
        if (rowKey === undefined) {
            return;
        }
        const row = this.rowKeyMap.get(rowKey);
        row.height = height;
        row.item._height = height;
        this.clearBufferData(); // 清除缓存数据
    }
    /**
     * 获取所有行数据（平铺）
     * @returns 获取转化平铺数据
     */
    getAllRowsData() {
        let list: any[] = [];
        const recursiveData = (data: any[]) => {
            data.forEach((item) => {
                list.push(item);
                if (Array.isArray(item.children)) {
                    recursiveData(item.children);
                }
            });
        };
        recursiveData(this.sortedData); // 使用 sortedData 而不是 data
        return list;
    }
    private filterColumns(columns: Column[]) {
        return columns.reduce((acc: Column[], column) => {
            // 检查当前列的 hide 属性
            const shouldHide = typeof column.hide === 'function' ? column.hide() : column.hide;
            // 如果当前列不应该隐藏，则添加到结果中
            if (!shouldHide) {
                const newColumn = { ...column }; // 复制当前列
                // 递归处理子列
                if (newColumn.children && Array.isArray(newColumn.children)) {
                    newColumn.children = this.filterColumns(newColumn.children);
                }
                acc.push(newColumn);
            }
            return acc;
        }, []);
    }
    getColumns() {
        return this.filterColumns(this.columns);
    }
    setColumns(columns: Column[]) {
        this.columns = columns;
        this.clearBufferData();
    }
    setData(data: any[]) {
        this.data = data;
        this.sortedData = [...data]; // 初始化 sortedData 为原始数据的副本
        this.setLoading(true);
        this.init();
    }
    /**
     * 统一转化数据，给画body使用，包括过滤树状等，统一入口
     * @returns
     */
    getData() {
        if (this.bufferData.length > 0) {
            return {
                data: this.bufferData,
                sumHeight: this.sumHeight,
                positions: this.positions,
            };
        }
        let list: any[] = [];
        let rowIndex = 0;
        this.sumHeight = 0;
        this.positions = [];
        const recursiveData = (data: any[]) => {
            data.forEach((item) => {
                list.push(item);
                const rowKey = this.itemRowKeyMap.get(item);
                const { expand, hasChildren, height } = this.rowKeyMap.get(rowKey);
                const top = this.sumHeight;
                this.sumHeight += height;
                this.rowIndexRowKeyMap.set(rowIndex, rowKey);
                this.rowKeyRowIndexMap.set(rowKey, rowIndex);
                this.positions.push({
                    top,
                    height,
                    bottom: this.sumHeight,
                });
                rowIndex += 1;
                if (expand && hasChildren) {
                    recursiveData(item.children);
                }
            });
        };
        this.rowIndexRowKeyMap.clear();
        this.rowKeyRowIndexMap.clear();
        let _data = this.sortedData; // 使用 sortedData 而不是 data
        if (typeof this.filterMethod === 'function') {
            _data = this.filterMethod(_data);
        }
        // 说明需要排序
        if (this.sortState.size) {
            // 按时间戳排序，最早的先排序
            const sortedEntries = Array.from(this.sortState.entries()).sort((a, b) => a[1].timestamp - b[1].timestamp);
            // 对 sortedData 进行排序
            _data = this.sortDataRecursive(_data, sortedEntries);
        }
        recursiveData(_data);
        this.bufferData = list;
        return {
            data: list,
            sumHeight: this.sumHeight,
            positions: this.positions,
        };
    }
    setFooterData(data: any[]) {
        this.footerData = data;
    }
    getFooterData() {
        return this.footerData;
    }

    /**
     * 设置过滤方法
     */
    setFilterMethod(filterMethod: FilterMethod) {
        this.filterMethod = filterMethod;
    }
    /**
     * 清空过滤方法
     */
    clearFilterMethod() {
        this.filterMethod = undefined;
    }

    /**
     * 获取排序状态
     */
    getSortState(key: string) {
        return this.sortState.get(key) || { direction: 'none' as const, timestamp: 0 };
    }

    /**
     * 设置排序状态
     */
    setSortState(key: string, direction: 'asc' | 'desc' | 'none') {
        const timestamp = Date.now();
<<<<<<< HEAD
        this.sortState.set(key, { direction, timestamp });
        this.applySorting();
    }

    /**
     * 清除所有排序状态
     */
    clearSortState() {
        this.sortState.clear();
        this.applySorting();
    }

    // 后端排序相关方法
    getBackendSortState(key: string) {
        return this.backendSortState.get(key) || { direction: 'none', timestamp: 0 };
    }

    setBackendSortState(key: string, direction: 'asc' | 'desc' | 'none') {
        if (direction === 'none') {
            this.backendSortState.delete(key);
        } else {
            this.backendSortState.set(key, { direction, timestamp: Date.now() });
        }
        this.triggerSortQuery();
        this.ctx.emit('draw');
    }

    clearBackendSortState() {
        this.backendSortState.clear();
        this.triggerSortQuery();
    }

    private triggerSortQuery() {
        const sortData = Array.from(this.backendSortState.entries())
            .filter(([_, state]) => state.direction !== 'none')
            .sort((a, b) => a[1].timestamp - b[1].timestamp)
            .map(([field, state]) => ({ field, direction: state.direction }));

        this.ctx.emit('sortQuery', sortData);
    }

    setSortQueryData(sortData: { field: string; direction: 'asc' | 'desc' }[]) {
        this.backendSortState.clear();
        sortData.forEach((item, index) => {
            this.backendSortState.set(item.field, {
                direction: item.direction,
                timestamp: index - sortData.length,
            });
        });
=======
        if (this.ctx.config.SORT_STRICTLY) {
            // 严格排序，清除所有排序状态
            this.sortState.clear();
        }
        if (direction === 'none') {
            // 清除排序状态
            this.sortState.delete(key);
        } else {
            this.sortState.set(key, { direction, timestamp });
        }
        this.ctx.emit('sortChange', this.sortState);
        this.clearBufferData();
>>>>>>> 59d0352a
        this.ctx.emit('draw');
    }

    /**
<<<<<<< HEAD
     * 应用排序
     */
    private applySorting() {
        if (this.sortState.size === 0) {
            // 没有排序时，sortedData 等于原始数据
            this.sortedData = [...this.data];
            this.clearFilterMethod();
            this.clearBufferData();
            this.ctx.emit('draw');
            return;
        }

        // 按时间戳排序，最早的先排序
        const sortedEntries = Array.from(this.sortState.entries()).sort((a, b) => a[1].timestamp - b[1].timestamp);

        // 对 sortedData 进行排序
        this.sortedData = this.sortDataRecursive([...this.data], sortedEntries);

        this.clearFilterMethod();
=======
     * 清除所有排序状态
     */
    clearSort() {
        this.sortState.clear();
        this.ctx.emit('sortChange', this.sortState);
>>>>>>> 59d0352a
        this.clearBufferData();
        this.ctx.emit('draw');
    }

    /**
     * 递归排序方法，支持树形数据
     * @param data 要排序的数据
     * @param sortedEntries 排序条目，按时间戳排序
     * @returns 排序后的数据
     */
    private sortDataRecursive(
        data: any[],
        sortedEntries: [string, { direction: 'asc' | 'desc' | 'none'; timestamp: number }][],
    ): any[] {
        // 对当前层级进行排序
        let sortedData = [...data];

        // 逐层应用排序条件
        for (const [key, { direction }] of sortedEntries) {
            if (direction === 'none') continue;

            const cellHeader = this.getColumnByKey(key);
            if (!cellHeader || !cellHeader.column.sortBy) continue;

            // 对当前层级进行单列排序
            sortedData = this.applySingleColumnSort(sortedData, key, direction, cellHeader.column.sortBy);
        }

        // 递归处理子节点
        return sortedData.map((item) => {
            if (item.children && Array.isArray(item.children)) {
                item.children = this.sortDataRecursive(item.children, sortedEntries);
            }
            return item;
        });
    }

    /**
     * 对数组进行单列排序
     * @param data 要排序的数据
     * @param key 排序的列键
     * @param direction 排序方向
     * @param sortBy 排序类型
     * @returns 排序后的数据
     */
    private applySingleColumnSort(data: any[], key: string, direction: 'asc' | 'desc', sortBy: SortByType): any[] {
        return data.sort((a, b) => {
            const aValue = a[key];
            const bValue = b[key];

            let comparison = 0;

            if (typeof sortBy === 'function') {
<<<<<<< HEAD
                comparison = sortBy(aValue, bValue);
=======
                comparison = sortBy(a, b);
>>>>>>> 59d0352a
            } else if (sortBy === 'number') {
                const aNum = Number(aValue) || 0;
                const bNum = Number(bValue) || 0;
                comparison = aNum - bNum;
            } else if (sortBy === 'string') {
                const aStr = String(aValue || '');
                const bStr = String(bValue || '');
                comparison = aStr.localeCompare(bStr);
            } else if (sortBy === 'date') {
<<<<<<< HEAD
                const aDate = dayjs(aValue || 0);
                const bDate = dayjs(bValue || 0);
                comparison = aDate.isBefore(bDate) ? -1 : aDate.isAfter(bDate) ? 1 : 0;
            } else if (Array.isArray(sortBy) && sortBy[0] === 'date' && typeof sortBy[1] === 'string') {
                const formatter = sortBy[1];
                const aDate = dayjs(aValue, formatter);
                const bDate = dayjs(bValue, formatter);
                comparison = aDate.isBefore(bDate) ? -1 : aDate.isAfter(bDate) ? 1 : 0;
            }

=======
                comparison = compareDates(aValue, bValue);
            }
>>>>>>> 59d0352a
            return direction === 'asc' ? comparison : -comparison;
        });
    }
    /**
     * 根据rowKey,控制指定展开行
     * @param rowKey
     * @param expand
     */
    expandItem(rowKey: string, expand = false) {
        const row = this.rowKeyMap.get(rowKey);
        row.expand = expand;
        this.expandMap.set(rowKey, expand);
        this.clearBufferData(); // 清除缓存数据
        this.ctx.emit('draw');
    }
    setExpandRowKeys(rowKeys: any[], expand = true) {
        this.expandMap.clear();
        rowKeys.forEach((rowkey) => {
            const row = this.rowKeyMap.get(rowkey);
            this.expandMap.set(rowkey, expand);
            row.expand = expand;
        });
        this.clearBufferData(); // 清除缓存数据
        this.ctx.emit('draw');
    }
    getExpandRowKeys() {
        let list: string[] = [];
        this.rowKeyMap.forEach((row: any, key: string) => {
            if (row.expand) {
                list.push(key);
            }
        });
        return list;
    }
    expandAll(expand: boolean) {
        this.expandMap.clear();
        this.rowKeyMap.forEach((row: any) => {
            row.expand = expand;
            this.expandMap.set(row.key, expand);
        });
        this.clearBufferData(); // 清除缓存数据
        this.ctx.emit('draw');
    }
    expandLoading(rowKey: string, loading = false) {
        const row = this.rowKeyMap.get(rowKey);
        row.expandLoading = loading;
        this.clearBufferData(); // 清除缓存数据
        this.ctx.emit('draw');
    }
    setExpandChildren(rowKey: string, children: any[]) {
        const row = this.rowKeyMap.get(rowKey);
        row.expand = true;
        this.expandMap.set(rowKey, true);
        row.expandLazy = true;
        row.item.children = children;
        this.initData(row.item.children, row.level + 1);
        this.clearBufferData(); // 清除缓存数据
    }
    getIsExpandLoading(rowKey: string) {
        const row = this.rowKeyMap.get(rowKey);
        return row.expandLoading;
    }
    getIsExpandLazy(rowKey: string) {
        const row = this.rowKeyMap.get(rowKey);
        return row.expandLazy;
    }
    /**
     * 根据rowKey获取是否展开
     * @param rowKey
     * @returns
     */
    getIsExpand(rowKey: string) {
        const row = this.rowKeyMap.get(rowKey);
        return row.expand;
    }
    /**
     * 根据rowKey获取行数据
     * @param rowKey
     * @returns
     */
    getRowForRowKey(rowKey: string) {
        return this.rowKeyMap.get(rowKey);
    }
    getRowForRowIndex(rowIndex: number) {
        const rowKey = this.getRowKeyForRowIndex(rowIndex);
        return this.rowKeyMap.get(rowKey);
    }
    /**
     * 根据rowIndex获取rowKey
     * @param rowKey
     * @returns
     */
    getRowKeyForRowIndex(rowIndex: number) {
        return this.rowIndexRowKeyMap.get(rowIndex) || '';
    }
    getRowKeyByItem(item: any) {
        return this.itemRowKeyMap.get(item);
    }
    getRowIndexForRowKey(rowKey: string) {
        return this.rowKeyRowIndexMap.get(rowKey);
    }
    /**
     * 根据rowIndex和colIndex获取单元格数据
     * @param rowIndex
     * @param colIndex
     * @returns
     */
    getItemValueForRowIndexAndColIndex(rowIndex: number, colIndex: number) {
        const has = this.rowIndexRowKeyMap.has(rowIndex) && this.colIndexKeyMap.get(colIndex);
        if (!has) {
            return null;
        }
        const rowKey = this.rowIndexRowKeyMap.get(rowIndex);
        const key = this.colIndexKeyMap.get(colIndex);
        if (rowKey === undefined || key === undefined) {
            return null;
        }
        return {
            rowKey,
            key,
            value: this.getItemValue(rowKey, key),
        };
    }
    /**
     * 根据rowKey和key获取单元格数据
     * @param rowKey
     * @param key
     * @returns
     */
    getItemValue(rowKey: string, key: string) {
        const row = this.rowKeyMap.get(rowKey);

        if (row && row.item) {
            if (row.item[key] === undefined) {
                return null;
            }
            return row.item[key];
        }
        return null;
    }
    /**
     * 批量设置数据
     * @param list
     * @param history
     * @returns
     */
    async batchSetItemValue(
        _list: ChangeItem[],
        history = false,
        checkReadonly = true,
        historyAcion: HistoryAction = 'none',
    ) {
        let historyList: HistoryItemData[] = [];
        let _checkReadonly = checkReadonly;
        const rowKeyList: Set<string> = new Set();
        let errList: ChangeItem[] = [];
        let changeList: BeforeValueChangeItem[] = _list.map((item) => {
            const { rowKey, key } = item;
            let _value = item.value;
            let value = _value;
            const row = this.getRowDataItemForRowKey(rowKey);
            const oldValue = this.getItemValue(rowKey, key);
            // 判断数字
            const cell = this.getVirtualBodyCellByKey(rowKey, key);
            if (cell?.type === 'number') {
                // 处理数字
                if (['', undefined, null].includes(_value)) {
                    value = null;
                } else if (/^-?\d+(\.\d+)?$/.test(`${_value}`)) {
                    value = Number(_value);
                } else {
                    value = oldValue;
                    errList.push({
                        ...item,
                        value,
                        oldValue,
                        row,
                    });
                }
            }
            return {
                ...item,
                value,
                oldValue,
                row,
            };
        });
        // 过滤错误的
        changeList = changeList.filter((item) => {
            return !errList.some((err) => item.rowKey === err.rowKey && item.key === err.key);
        });
        if (errList.length) {
            const err: ErrorType = {
                code: 'ERR_BATCH_SET_NUMBER_VALUE',
                message: 'Assignment failed, not a numeric type',
                data: errList,
            };
            this.ctx.emit('error', err);
        }
        if (!changeList.length) {
            return;
        }
        const { BEFORE_VALUE_CHANGE_METHOD } = this.ctx.config;
        if (historyAcion === 'none' && typeof BEFORE_VALUE_CHANGE_METHOD === 'function') {
            const beforeCellValueChange: BeforeCellValueChangeMethod = BEFORE_VALUE_CHANGE_METHOD;
            const values = await beforeCellValueChange(changeList);
            changeList = values;
            _checkReadonly = false; // 允许编辑只读
        }
        changeList.forEach((data) => {
            const { value, rowKey, key } = data;
            const oldValue = this.getItemValue(rowKey, key);
            rowKeyList.add(rowKey);
            // 不加历史，不重绘，不是编辑器，不检验只读
            this.setItemValue(rowKey, key, value, false, false, false, _checkReadonly);
            historyList.push({
                rowKey,
                key,
                oldValue,
                newValue: value,
            });
        });
        // 触发change事件
        let rows: any[] = [];
        rowKeyList.forEach((rowKey) => {
            rows.push(this.ctx.database.getRowDataItemForRowKey(rowKey));
        });
        const promsieValidators = changeList.map(({ rowKey, key }) => this.getValidator(rowKey, key));
        Promise.all(promsieValidators).then(() => {
            if (this.validationErrorMap.size === 0 && this.changedDataMap.size > 0) {
                this.ctx.emit('validateChangedData', this.getChangedData());
            }
        });
        this.ctx.emit('change', changeList, rows);
        // 推历史记录
        if (history) {
            this.ctx.history.pushState({
                changeList: historyList,
                scrollX: this.ctx.scrollX,
                scrollY: this.ctx.scrollY,
                type: 'multiple',
            });
        }
        this.ctx.emit('draw');
    }
    /**
     *设置单一数据
     * @param rowKey
     * @param key
     * @param value
     * @param history 是否添加历史记录
     * @param reDraw 是否刷新重绘
     * @param isEditor 是否是编辑器
     * @param checkReadonly 是否检查只读
     * @returns
     */
    async setItemValue(
        rowKey: string,
        key: string,
        _value: any,
        history = false,
        reDraw = false,
        isEditor = false,
        checkReadonly = true,
    ) {
        // 异常情况
        if (!this.rowKeyMap.has(rowKey)) {
            return {};
        }

        const { item } = this.rowKeyMap.get(rowKey);
        let oldValue = item[key];
        let value = _value;

        // 只读返回旧值
        if (checkReadonly && this.ctx.database.getReadonly(rowKey, key)) {
            return {
                oldValue,
                newValue: oldValue,
            };
        }
        // 处理对象
        if (item[key] !== null && typeof item[key] === 'object') {
            oldValue = JSON.parse(JSON.stringify(item[key]));
        }
        const changeKey = `${rowKey}\u200b_${key}`;
        // 设置原始值,只设置一次
        if (!this.originalDataMap.has(changeKey)) {
            this.originalDataMap.set(changeKey, oldValue);
        }
        const originalValue = this.originalDataMap.get(changeKey);
        const row = this.getRowDataItemForRowKey(rowKey);
        // 是否是否是编辑器进来的
        if (isEditor) {
            const cell = this.getVirtualBodyCellByKey(rowKey, key);
            if (cell?.type === 'number') {
                // 处理数字
                if (['', undefined, null].includes(_value)) {
                    value = null;
                } else if (/^-?\d+(\.\d+)?$/.test(`${_value}`)) {
                    value = Number(_value);
                } else {
                    value = oldValue;
                    const err: ErrorType = {
                        code: 'ERR_SET_NUMBER_VALUE',
                        message: 'Assignment failed, not a numeric type',
                        data: [
                            {
                                rowKey,
                                key,
                                value,
                                oldValue,
                                row,
                            },
                        ],
                    };
                    this.ctx.emit('error', err);
                }
            }
            if (value === oldValue) {
                return {
                    oldValue,
                    newValue: oldValue,
                };
            }
            let changeList: BeforeChangeItem[] = [
                {
                    rowKey,
                    key,
                    value,
                    oldValue,
                    row,
                },
            ];
            this.batchSetItemValue(changeList, history, false);
            this.ctx.emit('editChange', {
                rowKey,
                key,
                oldValue,
                value,
                originalValue,
                row,
            });
        } else {
            this.changedDataMap.set(changeKey, value);
            item[key] = value;
        }
        // 迭代改变值事件,有改变一次值就触发，包括批量的
        if (this.ctx.hasEvent('iterationChange')) {
            this.ctx.emit('iterationChange', {
                rowKey,
                key,
                oldValue,
                value,
                originalValue: this.originalDataMap.get(changeKey),
                row,
            });
        }
        // 重绘
        if (reDraw) {
            this.ctx.emit('draw');
        }
        return {
            oldValue,
            newValue: value,
        };
    }
    /**
     * 根据rowKey 获取行数据
     * @param rowKey
     * @returns
     */
    getRowDataItemForRowKey(rowKey: string) {
        if (!this.rowKeyMap.has(rowKey)) {
            return {};
        }
        const { item } = this.rowKeyMap.get(rowKey);
        return item;
    }
    /**
     *
     * @param rowKey 设置选中状态ByCheckboxKey，用于合并Checkbox单元格时声明唯一key
     * @param check
     */
    private setRowSelectionByCheckboxKey(rowKey: string, check: boolean) {
        const { CHECKBOX_KEY } = this.ctx.config;
        if (CHECKBOX_KEY) {
            if (!this.rowKeyMap.has(rowKey)) {
                return false;
            }
            const { item } = this.rowKeyMap.get(rowKey);
            const checkboxKey = item[CHECKBOX_KEY];
            if (this.checkboxKeyMap.has(checkboxKey)) {
                const rowKeys = this.checkboxKeyMap.get(checkboxKey) || [];
                rowKeys.forEach((rowKey: string) => {
                    const selection = this.selectionMap.get(rowKey);
                    if (selection) {
                        selection.check = check;
                    }
                });
            }
        }
    }
    /**
     * 根据rowKey 取反选中
     * @param rowKey
     */
    toggleRowSelection(rowKey: string, cellType?: string) {
        const row = this.rowKeyMap.get(rowKey);
        const selection = this.selectionMap.get(rowKey);
        if (!selection) {
            return;
        }

        // 检查是否是树形选择列
        if (cellType === 'selection-tree' || cellType === 'tree-selection') {
            this.toggleTreeSelection(rowKey);
        } else {
            selection.check = !selection.check;
            this.setRowSelectionByCheckboxKey(rowKey, selection.check);
        }

        this.ctx.emit('toggleRowSelection', row);
        const rows = this.getSelectionRows();
        this.ctx.emit('selectionChange', rows);
        // 清除缓存
        this.bufferCheckState.buffer = false;
        this.ctx.emit('draw');
    }

    // 切换树形选择状态
    toggleTreeSelection(rowKey: string) {
        const treeState = this.getTreeSelectionState(rowKey);
        const mode = this.ctx.config.TREE_SELECT_MODE;
        if (mode === 'auto') {
            // auto模式：子项全不选->父项不勾选，子项全选->父项勾选，子项都有->父项半选
            // 父项选中的情况点击清空父项选择和所有子项选择，其他情况点击父项，勾选父项和所有子项选择（递归）
            if (treeState.checked && !treeState.indeterminate) {
                // 如果已全选，则取消选中
                this.setRowSelection(rowKey, false, false);
                // 递归取消所有子项
                this.clearTreeSelectionRecursive(rowKey);
            } else {
                // 如果未选中或半选，则选中
                this.setRowSelection(rowKey, true, false);
                // 递归选中所有子项
                this.selectTreeSelectionRecursive(rowKey);
            }
        } else if (mode === 'cautious') {
            // cautious模式：交互上相同，但是半选是不算在数据里面的
            if (treeState.checked && !treeState.indeterminate) {
                // 如果已全选，则取消选中
                this.setRowSelection(rowKey, false, false);
                // 递归取消所有子项
                this.clearTreeSelectionRecursive(rowKey);
            } else {
                // 如果未选中或半选，则选中
                this.setRowSelection(rowKey, true, false);
                // 递归选中所有子项
                this.selectTreeSelectionRecursive(rowKey);
            }
        } else if (mode === 'strictly') {
            // strictly模式：父子各选各的互相不干扰，没有半选模式
            const selection = this.selectionMap.get(rowKey);
            if (selection) {
                selection.check = !selection.check;
                this.setRowSelectionByCheckboxKey(rowKey, selection.check);
            }
        }

        // 触发选择变化事件
        this.ctx.emit('selectionChange', this.getSelectionRows());
        this.ctx.emit('draw');
    }

    // 递归选中树形选择
    private selectTreeSelectionRecursive(rowKey: string) {
        const children = this.getTreeChildren(rowKey);
        children.forEach((childKey) => {
            this.setRowSelection(childKey, true, false);
            this.selectTreeSelectionRecursive(childKey);
        });
    }

    // 递归取消树形选择
    private clearTreeSelectionRecursive(rowKey: string) {
        const children = this.getTreeChildren(rowKey);
        children.forEach((childKey) => {
            this.setRowSelection(childKey, false, false);
            this.clearTreeSelectionRecursive(childKey);
        });
    }

    // 向上递归更新父项状态
    private updateParentTreeSelection(rowKey: string) {
        const parentKey = this.getTreeParent(rowKey);
        if (!parentKey) {
            return;
        }

        // 获取父项的所有直接子项
        const children = this.getTreeChildren(parentKey);
        const childSelections = children.map((childKey) => this.selectionMap.get(childKey));
        const checkedChildren = childSelections.filter((s) => s?.check).length;
        const totalChildren = childSelections.length;

        // 计算父项应该的状态
        let parentShouldBeChecked = false;
        if (totalChildren > 0) {
            if (checkedChildren === 0) {
                // 所有子项都未选中，父项应该未选中
                parentShouldBeChecked = false;
            } else if (checkedChildren === totalChildren) {
                // 所有子项都选中，父项应该选中
                parentShouldBeChecked = true;
            } else {
                // 部分子项选中，父项应该半选
                if (this.ctx.config.TREE_SELECT_MODE === 'auto') {
                    // auto模式下半选算作选中
                    parentShouldBeChecked = true;
                } else if (this.ctx.config.TREE_SELECT_MODE === 'cautious') {
                    // cautious模式下半选不算作选中
                    parentShouldBeChecked = false;
                }
            }
        }

        // 更新父项状态
        const parentSelection = this.selectionMap.get(parentKey);
        if (parentSelection && parentSelection.check !== parentShouldBeChecked) {
            parentSelection.check = parentShouldBeChecked;
            this.setRowSelectionByCheckboxKey(parentKey, parentShouldBeChecked);

            // 递归更新更上层的父项
            this.updateParentTreeSelection(parentKey);
        }
    }
    /**
     * 根据rowKey 设置选中状态
     * @param rowKey
     */
    setRowSelection(rowKey: string, check: boolean, draw = true) {
        const selection = this.selectionMap.get(rowKey);
        if (!selection) {
            return;
        }
        selection.check = check;
        this.setRowSelectionByCheckboxKey(rowKey, selection.check);
        this.ctx.emit('setRowSelection', check, selection.row);

        // 如果是树形选择模式，需要向上递归更新父项状态
        if (this.ctx.config.TREE_SELECT_MODE === 'auto' || this.ctx.config.TREE_SELECT_MODE === 'cautious') {
            this.updateParentTreeSelection(rowKey);
        }

        if (draw) {
            // 清除缓存
            this.bufferCheckState.buffer = false;
            this.ctx.emit('draw');
        }
    }
    getSelectionRows() {
        let rows: any[] = [];
        this.selectionMap.forEach((selection: any) => {
            if (selection.check) {
                rows.push(selection.row);
            }
        });
        return rows;
    }
    /**
     * 根据rowKey 获取选中状态
     * @param rowKey
     */
    getRowSelection(rowKey: string) {
        const selection = this.selectionMap.get(rowKey);
        if (!selection) {
            return false;
        }
        return selection.check;
    }

    // 获取树形选择状态
    getTreeSelectionState(rowKey: string) {
        const row = this.getRowForRowKey(rowKey);
        if (!row) {
            return { checked: false, indeterminate: false };
        }

        const selectionMap = this.selectionMap.get(rowKey);
        const checked = selectionMap?.check || false;

        // 计算半选状态
        const children = this.getTreeChildren(rowKey);
        if (children.length === 0) {
            return { checked, indeterminate: false };
        }

        let indeterminate = false;
        let finalChecked = checked;

        if (this.ctx.config.TREE_SELECT_MODE === 'auto') {
            // auto模式：子项全不选->父项不勾选，子项全选->父项勾选，子项都有->父项半选
            // 其中半选是算在最终选择的数据里面的

            // 递归计算所有后代的状态
            const getAllDescendantsRecursive = (parentKey: string): string[] => {
                const children = this.getTreeChildren(parentKey);
                let allDescendants: string[] = [];
                for (const childKey of children) {
                    allDescendants.push(childKey);
                    allDescendants.push(...getAllDescendantsRecursive(childKey));
                }
                return allDescendants;
            };

            const allDescendants = getAllDescendantsRecursive(rowKey);
            const descendantSelections = allDescendants.map((descKey) => this.selectionMap.get(descKey));
            const checkedDescendants = descendantSelections.filter((s) => s?.check).length;
            const totalDescendants = descendantSelections.length;

            const someChecked = checkedDescendants > 0;
            const allChecked = checkedDescendants === totalDescendants;
            indeterminate = someChecked && !allChecked;
            finalChecked = checked || someChecked; // 自身选中或有后代选中就算选中（包括半选）

            // 特殊处理：如果父项被选中但所有后代都被取消选中，则父项也取消选中
            if (checked && totalDescendants > 0 && checkedDescendants === 0) {
                finalChecked = false;
                indeterminate = false;
            }
        } else if (this.ctx.config.TREE_SELECT_MODE === 'cautious') {
            // cautious模式：交互上相同，但是半选是不算在数据里面的
            // 递归计算所有后代的状态
            const getAllDescendantsRecursive = (parentKey: string): string[] => {
                const children = this.getTreeChildren(parentKey);
                let allDescendants: string[] = [];
                for (const childKey of children) {
                    allDescendants.push(childKey);
                    allDescendants.push(...getAllDescendantsRecursive(childKey));
                }
                return allDescendants;
            };

            const allDescendants = getAllDescendantsRecursive(rowKey);
            const descendantSelections = allDescendants.map((descKey) => this.selectionMap.get(descKey));
            const checkedDescendants = descendantSelections.filter((s) => s?.check).length;
            const totalDescendants = descendantSelections.length;

            const someChecked = checkedDescendants > 0;
            const allChecked = checkedDescendants === totalDescendants;
            indeterminate = someChecked && !allChecked;
            finalChecked = checked || allChecked; // 只有全选才算选中，半选不算选中

            // 特殊处理：如果父项被选中但所有后代都被取消选中，则父项也取消选中
            if (checked && totalDescendants > 0 && checkedDescendants === 0) {
                finalChecked = false;
                indeterminate = false;
            }
        } else if (this.ctx.config.TREE_SELECT_MODE === 'strictly') {
            // strictly模式：父子各选各的互相不干扰，没有半选模式
            indeterminate = false;
            finalChecked = checked;
        }

        const result = { checked: finalChecked, indeterminate };
        return result;
    }

    // 获取树形子节点
    getTreeChildren(rowKey: string): string[] {
        const row = this.getRowForRowKey(rowKey);
        if (!row || !row.item || !row.item.children) {
            return [];
        }

        const children: string[] = [];
        const collectChildren = (items: any[]) => {
            for (const item of items) {
                const itemKey = this.getRowKeyByItem(item);
                if (itemKey) {
                    children.push(itemKey);
                }
                if (item.children && item.children.length > 0) {
                    collectChildren(item.children);
                }
            }
        };

        collectChildren(row.item.children);
        return children;
    }

    // 获取树形父节点
    getTreeParent(rowKey: string): string | null {
        const findParent = (data: any[], targetKey: string): string | null => {
            for (const item of data) {
                const itemKey = this.getRowKeyByItem(item);
                if (item.children) {
                    for (const child of item.children) {
                        const childKey = this.getRowKeyByItem(child);
                        if (childKey === targetKey) {
                            return itemKey;
                        }
                        const result = findParent(item.children, targetKey);
                        if (result) {
                            return result;
                        }
                    }
                }
            }
            return null;
        };

        return findParent(this.data, rowKey);
    }
    /**
     * 根据rowKey 获取选中状态
     * @param rowKey
     */
    getRowSelectable(rowKey: string) {
        const { selectable, item, rowIndex } = this.rowKeyMap.get(rowKey);
        if (typeof selectable === 'function') {
            return selectable({
                row: item,
                rowIndex,
            });
        }
        return selectable;
    }
    /**
     * 全选
     * @param rowKey
     */
    toggleAllSelection() {
        // 检查是否是树形选择模式
        const isTreeSelectionMode =
            this.ctx.config.TREE_SELECT_MODE === 'auto' || this.ctx.config.TREE_SELECT_MODE === 'cautious';

        if (isTreeSelectionMode) {
            // 树形选择模式：只从上到下设置，跳过递归计算
            this.rowKeyMap.forEach((row: any, rowKey: string) => {
                let _selectable = row.selectable;
                if (typeof _selectable === 'function') {
                    _selectable = _selectable({
                        row: row.item,
                        rowIndex: row.rowIndex,
                    });
                }
                if (_selectable) {
                    // 直接设置选中状态，跳过递归计算
                    const selection = this.selectionMap.get(rowKey);
                    if (selection) {
                        selection.check = true;
                        this.setRowSelectionByCheckboxKey(rowKey, true);
                    }
                }
            });
        } else {
            // 普通选择模式：使用原有逻辑
            this.rowKeyMap.forEach((row: any, rowKey: string) => {
                let _selectable = row.selectable;
                if (typeof _selectable === 'function') {
                    _selectable = _selectable({
                        row: row.item,
                        rowIndex: row.rowIndex,
                    });
                }
                if (_selectable) {
                    this.setRowSelection(rowKey, true, false);
                }
            });
        }

        const rows = this.getSelectionRows();
        this.ctx.emit('toggleAllSelection', rows);
        this.ctx.emit('selectionChange', rows);
        // 清除缓存
        this.bufferCheckState.buffer = false;
        this.ctx.emit('draw');
    }
    /**
     * 清除选中
     * @param rowKey
     */
    clearSelection(ignoreReserve = false) {
        // 检查是否是树形选择模式
        const isTreeSelectionMode =
            this.ctx.config.TREE_SELECT_MODE === 'auto' || this.ctx.config.TREE_SELECT_MODE === 'cautious';

        // 清除选中,点击表头清除时要忽略跨页选的
        if (ignoreReserve) {
            if (isTreeSelectionMode) {
                // 树形选择模式：只从上到下设置，跳过递归计算
                this.rowKeyMap.forEach((_, rowKey: string) => {
                    const selection = this.selectionMap.get(rowKey);
                    if (selection) {
                        selection.check = false;
                        this.setRowSelectionByCheckboxKey(rowKey, false);
                    }
                });
            } else {
                // 普通选择模式：使用原有逻辑
                this.rowKeyMap.forEach((_, rowKey: string) => {
                    this.setRowSelection(rowKey, false, false);
                });
            }
        } else {
            this.selectionMap.clear();
            this.rowKeyMap.forEach((row, rowKey: string) => {
                this.selectionMap.set(rowKey, {
                    check: false,
                    row: row.item,
                    key: rowKey,
                });
            });
        }
        const rows = this.getSelectionRows();
        this.ctx.emit('clearSelection');
        this.ctx.emit('selectionChange', rows);
        // 清除缓存
        this.bufferCheckState.buffer = false;
        this.ctx.emit('draw');
    }
    /**
     * 获取选中状态，表头用
     * @param rowKey
     */
    getCheckedState() {
        // 缓存，解决性能问题
        const { buffer, ...bufferState } = this.bufferCheckState;
        if (buffer) {
            return bufferState;
        }
        const total = this.rowKeyMap.size;
        let totalChecked = 0;
        let totalSelectable = 0;
        const reserveTotal = this.selectionMap.size;
        const reserveHasChecked = Array.from(this.selectionMap.values()).some((item) => item.check);
        this.rowKeyMap.forEach((row: any, rowKey: string) => {
            if (this.selectionMap.get(rowKey)?.check) {
                totalChecked += 1;
            }
            let _selectable = row.selectable;
            if (typeof _selectable === 'function') {
                _selectable = _selectable({
                    row: row.item,
                    rowIndex: row.rowIndex,
                });
            }
            if (_selectable) {
                totalSelectable += 1;
            }
        });
        // 存在跨页时，变更半选中
        const reserveIndeterminate = reserveTotal > total && totalChecked === 0 && reserveHasChecked;
        const indeterminate =
            (totalSelectable && totalSelectable > totalChecked && totalChecked > 0) || reserveIndeterminate;
        const selectable = totalSelectable !== 0;
        const check = !!totalSelectable && totalSelectable === totalChecked;
        // 缓存
        this.bufferCheckState = {
            buffer: true,
            check,
            indeterminate,
            selectable,
        };

        return {
            check,
            indeterminate,
            selectable,
        };
    }
    /**
     * 更新列索引
     * @param list 表头末级列表
     */
    updateColIndexKeyMap(list: CellHeader[] = []) {
        this.colIndexKeyMap.clear();
        list.forEach((column) => {
            this.colIndexKeyMap.set(column.colIndex, column.key);
        });
    }
    getColumnByColIndex(colIndex: number) {
        const key = this.colIndexKeyMap.get(colIndex);
        if (key && this.headerMap.has(key)) {
            return this.headerMap.get(key)?.column;
        }
    }
    getColumnByKey(key: string) {
        const column = this.headerMap.get(key);
        if (column) {
            return column;
        }
    }
    getColIndexForKey(key: string) {
        if (key && this.headerMap.has(key)) {
            return this.headerMap.get(key)?.colIndex;
        }
    }
    getColHeaderByIndex(colIndex: number) {
        const key = this.colIndexKeyMap.get(colIndex);
        if (key && this.headerMap.has(key)) {
            return this.headerMap.get(key);
        }
        return undefined;
    }
    /**
     * 获取以改变数据
     */
    getChangedData() {
        let list: {
            rowKey: string;
            colKey: string;
            row: any;
            originalValue: any;
            value: any;
        }[] = [];
        this.changedDataMap.forEach((value, key) => {
            const originalValue = this.originalDataMap.get(key);
            const rowKey = key.split('\u200b_')[0];
            const colKey = key.split('\u200b_')[1];
            if (originalValue !== value) {
                list.push({
                    rowKey,
                    colKey,
                    originalValue,
                    row: this.ctx.database.getRowDataItemForRowKey(rowKey),
                    value,
                });
            }
        });
        return list;
    }
    getChangedRows() {
        const rowKeyList: Set<string> = new Set();
        this.changedDataMap.forEach((value, key) => {
            const originalValue = this.originalDataMap.get(key);
            const rowKey = key.split('\u200b_')[0];
            if (originalValue !== value) {
                rowKeyList.add(rowKey);
            }
        });
        let rows: any[] = [];
        rowKeyList.forEach((rowKey) => {
            rows.push(this.ctx.database.getRowDataItemForRowKey(rowKey));
        });
        return rows;
    }
    /**
     * 获取改变值是否已经改变
     * @param rowKey
     * @param key
     * @returns
     */
    isHasChangedData(rowKey: string, key: string) {
        const changedKey = `${rowKey}\u200b_${key}`;
        if (!this.changedDataMap.has(changedKey)) {
            return false;
        }
        const originalValue = this.originalDataMap.get(changedKey);
        const changedValue = this.changedDataMap.get(changedKey);
        return originalValue !== changedValue;
    }
    getPositionForRowIndex(rowIndex: number): Position {
        if (rowIndex < this.positions.length) {
            return this.positions[rowIndex];
        }
        return {
            height: 0,
            top: 0,
            bottom: 0,
        };
    }

    setHeader(key: string, cellHeader: CellHeader): boolean {
        if (!key) {
            return false;
        }
        this.headerMap.set(key, cellHeader);
        return true;
    }
    getReadonly(rowKey: string, key: string) {
        const { DISABLED } = this.ctx.config;
        // 禁用编辑
        if (DISABLED) {
            return true;
        }
        const row = this.rowKeyMap.get(rowKey);
        const colHeader = this.headerMap.get(key);
        if (!row || !colHeader) {
            return true;
        }
        const rowReadonly = row.readonly;
        const colReadonly = colHeader.readonly;
        const { BODY_CELL_READONLY_METHOD } = this.ctx.config;
        // 自定义只读
        if (typeof BODY_CELL_READONLY_METHOD === 'function' && colHeader) {
            const cellReadonlyMethod: CellReadonlyMethod = BODY_CELL_READONLY_METHOD;
            const readonly = cellReadonlyMethod({
                row: row.item,
                rowIndex: row.rowIndex,
                colIndex: colHeader.colIndex,
                column: colHeader.column,
                value: this.getItemValue(rowKey, key),
            });
            if (readonly !== undefined) {
                return readonly;
            }
        }
        return colReadonly || rowReadonly;
    }
    clearValidate() {
        this.validationErrorMap.clear();
    }
    hasValidationError() {
        return this.validationErrorMap.size !== 0;
    }
    getValidator(rowKey: string, key: string) {
        return new Promise((resolve) => {
            const row = this.rowKeyMap.get(rowKey);
            const colHeader = this.headerMap.get(key);
            const { BODY_CELL_RULES_METHOD } = this.ctx.config;
            if (colHeader === undefined) {
                return resolve([]);
            }
            const column = colHeader.column;
            let rules = column.rules;
            // 自定义只读
            if (typeof BODY_CELL_RULES_METHOD === 'function') {
                const cellRulesMethod: CellRulesMethod = BODY_CELL_RULES_METHOD;
                const _rules = cellRulesMethod({
                    row: row.item,
                    rowIndex: row.rowIndex,
                    colIndex: colHeader.colIndex,
                    column,
                    value: this.getItemValue(rowKey, key),
                });
                if (_rules) {
                    rules = _rules;
                }
            }
            if (rules) {
                const ruleParam: RuleParam = {
                    row: row.item,
                    rowIndex: row.rowIndex,
                    colIndex: colHeader.colIndex,
                    column,
                    key,
                    rowKey,
                    value: this.getItemValue(rowKey, key),
                    field: key,
                    fieldValue: this.getItemValue(rowKey, key),
                };
                const validator = new Validator(rules);
                const _errors = validator.validate(ruleParam);
                this.setValidationError(rowKey, key, _errors);
                resolve(_errors);
            } else {
                this.clearValidationError(rowKey, key);
                resolve([]);
            }
        });
    }
    getHeightByRowIndexRowSpan(rowIndex: number, rowSpan: number) {
        let sumHeight = 0;
        for (let i = 0; i < rowSpan; i++) {
            const position = this.positions[rowIndex + i];
            if (position) {
                sumHeight += position.height;
            }
        }
        return sumHeight;
    }
    getSpanInfo(cell: Cell): SpanInfo {
        const {
            rowIndex,
            key,
            rowKey,
            row,
            value,
            colIndex,
            relationRowKeys,
            relationColKeys,
            rowspan,
            height,
            width,
            colspan,
            mergeRow,
            mergeCol,
        } = cell;
        if (rowspan === 1 && colspan === 1) {
            return {
                xArr: [colIndex, colIndex],
                yArr: [rowIndex, rowIndex],
                rowspan,
                colspan,
                height,
                width,
                offsetTop: 0,
                offsetLeft: 0,
                dataList: [
                    {
                        rowKey,
                        key,
                        row,
                        value,
                    },
                ],
            };
        }
        let topIndex = rowIndex;
        let bottomIndex = rowIndex;
        let leftIndex = colIndex;
        let rightIndex = colIndex;
        let dataList: ChangeItem[] = [];
        let offsetTop = 0;
        let offsetLeft = 0;
        let mergeHeight = 0;
        let mergeWidth = 0;
        // 列合并的
        if (rowspan !== 1 && mergeRow) {
            mergeWidth = width;
            const curValue = relationRowKeys.reduce((acc, key) => {
                const value = this.getItemValue(rowKey, key) ?? '';
                return `${acc}${value}`;
            }, '');
            // 先查找向上的相同值，根据关联值查询
            for (let i = rowIndex - 1; i >= 0; i--) {
                const _rowKey = this.rowIndexRowKeyMap.get(i) || '';
                const pValue = relationRowKeys.reduce((acc, key) => {
                    const value = this.getItemValue(_rowKey, key) ?? '';
                    return `${acc}${value}`;
                }, '');
                if (curValue === pValue) {
                    topIndex = i;
                } else {
                    break;
                }
            }

            // 再查找向下的相同值，根据关联值查询
            for (let i = rowIndex; i <= this.ctx.maxRowIndex; i++) {
                const _rowKey = this.rowIndexRowKeyMap.get(i) || '';
                const pValue = relationRowKeys.reduce((acc, key) => {
                    const value = this.getItemValue(_rowKey, key) ?? '';
                    return `${acc}${value}`;
                }, '');
                if (curValue === pValue) {
                    bottomIndex = i;
                } else {
                    break;
                }
            }
            for (let i = topIndex; i < rowIndex; i++) {
                const { height } = this.positions[i];
                offsetTop += height;
            }
            for (let i = topIndex; i <= bottomIndex; i++) {
                const { height } = this.positions[i];
                // 合并高度
                mergeHeight += height;

                // 根据下标查找rowkey
                const _rowKey = this.rowIndexRowKeyMap.get(i) || '';
                const { item } = this.rowKeyMap.get(_rowKey);
                const value = this.getItemValue(_rowKey, key);
                // 需要改变值
                dataList.push({
                    rowKey: _rowKey,
                    key,
                    value,
                    row: item,
                });
            }
        }
        // 行合并的
        if (colspan !== 1 && mergeCol) {
            mergeHeight = height;
            // 向左
            for (let i = colIndex - 1; i >= 0; i--) {
                const column = this.getColumnByColIndex(i);
                if (!column) {
                    break;
                }
                const curValue = this.getItemValue(rowKey, key);
                const pValue = this.getItemValue(rowKey, column.key);
                if (curValue === pValue && relationColKeys.includes(column.key)) {
                    leftIndex = i;
                } else {
                    break;
                }
            }
            // 向右
            for (let i = colIndex; i <= this.ctx.maxColIndex; i++) {
                const column = this.getColumnByColIndex(i);
                if (!column) {
                    break;
                }
                const curValue = this.getItemValue(rowKey, key);
                const pValue = this.getItemValue(rowKey, column.key);
                if (curValue === pValue && relationColKeys.includes(column.key)) {
                    rightIndex = i;
                } else {
                    break;
                }
            }
            for (let i = leftIndex; i < colIndex; i++) {
                const column = this.getColumnByColIndex(i);
                if (!column) {
                    break;
                }
                // 合并宽度
                offsetLeft += column.width || 100;
            }
            for (let i = leftIndex; i <= rightIndex; i++) {
                const column = this.getColumnByColIndex(i);
                if (!column) {
                    break;
                }
                // 合并宽度
                mergeWidth += column.width || 100;
                // 需要改变值
                dataList.push({
                    rowKey,
                    key: column.key,
                    value: this.getItemValue(rowKey, column.key),
                    row,
                });
            }
        }
        return {
            xArr: [leftIndex, rightIndex],
            yArr: [topIndex, bottomIndex],
            rowspan,
            colspan,
            height: mergeHeight,
            width: mergeWidth,
            offsetTop,
            offsetLeft,
            dataList,
        };
    }
    setLoading(loading: boolean) {
        this.loading = loading;
        this.ctx.emit('loadingChange', loading);
    }
    getLoading() {
        return this.loading;
    }
    setValidationErrorByRowIndex(rowIndex: number, key: string, message: string) {
        const rowKey = this.rowIndexRowKeyMap.get(rowIndex);
        const _key = `${rowKey}\u200b_${key}`;
        const row = this.getRowForRowIndex(rowIndex);
        const cellHeader = this.getColumnByKey(key);
        if (!rowKey || !cellHeader || !row) {
            return;
        }
        const value = this.getItemValue(rowKey, key);
        const errors: ValidateResult = [
            {
                key,
                rowKey,
                rowIndex,
                colIndex: cellHeader.colIndex,
                column: cellHeader.column,
                row,
                value,
                message,
                field: key,
                fieldValue: value,
            },
        ];
        this.validationErrorMap.set(_key, errors);
    }
    setValidationError(rowKey: string, key: string, errors: ValidateResult) {
        const _key = `${rowKey}\u200b_${key}`;
        this.validationErrorMap.set(_key, errors);
    }
    clearValidationError(rowKey: string, key: string) {
        const _key = `${rowKey}\u200b_${key}`;
        if (this.validationErrorMap.has(_key)) {
            this.validationErrorMap.delete(_key);
        }
    }
    getValidationError(rowKey: string, key: string) {
        const _key = `${rowKey}\u200b_${key}`;
        return this.validationErrorMap.get(_key) || [];
    }
    // 获取虚拟单元格,只针对可见的
    getVirtualBodyCell(rowIndex: number, colIndex: number) {
        const column = this.getColumnByColIndex(colIndex);
        const row = this.getRowForRowIndex(rowIndex);
        if (!column || !row) {
            return;
        }
        const cell = new Cell(this.ctx, rowIndex, colIndex, 0, 0, 0, 0, column, row.item, 'body');
        return cell;
    }
    getVirtualBodyCellByKey(rowKey: string, key: string) {
        const rowIndex = this.getRowIndexForRowKey(rowKey);
        const colIndex = this.getColIndexForKey(key);
        if (rowIndex === undefined || colIndex === undefined) {
            return;
        }
        return this.getVirtualBodyCell(rowIndex, colIndex);
    }
    hasMergeCell(xArr: number[], yArr: number[]) {
        let hasMergeCell = false;
        for (let i = yArr[0]; i <= yArr[1]; i++) {
            for (let j = xArr[0]; j <= xArr[1]; j++) {
                const cell = this.getVirtualBodyCell(i, j);
                if (cell && (cell.rowspan !== 1 || cell.colspan !== 1)) {
                    hasMergeCell = true;
                    break;
                }
            }
        }
        return hasMergeCell;
    }

    /**
     * 计算树形数据的最大深度
     * @param data 树形数据
     * @param currentDepth 当前深度
     * @returns 最大深度
     */
    private calculateMaxTreeDepth(data: any[], currentDepth: number = 0): number {
        let maxDepth = currentDepth;

        data.forEach((item) => {
            if (Array.isArray(item.children) && item.children.length > 0) {
                const childMaxDepth = this.calculateMaxTreeDepth(item.children, currentDepth + 1);
                maxDepth = Math.max(maxDepth, childMaxDepth);
            }
        });

        return maxDepth;
    }
}<|MERGE_RESOLUTION|>--- conflicted
+++ resolved
@@ -18,15 +18,11 @@
     HistoryAction,
     BeforeValueChangeItem,
     SortByType,
-<<<<<<< HEAD
-=======
     SortStateMap,
->>>>>>> 59d0352a
 } from './types';
 import { generateShortUUID, toLeaf, compareDates } from './util';
 import { HistoryItemData } from './History';
 import Cell from './Cell';
-import dayjs from 'dayjs';
 export default class Database {
     private loading = false;
     private ctx: Context;
@@ -56,12 +52,7 @@
     private sumHeight = 0;
     private filterMethod: FilterMethod | undefined;
     private positions: Position[] = []; //虚拟滚动位置
-<<<<<<< HEAD
-    private sortState: Map<string, { direction: 'asc' | 'desc' | 'none'; timestamp: number }> = new Map();
-    private backendSortState: Map<string, { direction: 'asc' | 'desc' | 'none'; timestamp: number }> = new Map();
-=======
     private sortState: SortStateMap = new Map();
->>>>>>> 59d0352a
     constructor(ctx: Context, options: EVirtTableOptions) {
         this.ctx = ctx;
         const { data = [], columns = [], footerData = [] } = options;
@@ -278,7 +269,7 @@
         };
         this.rowIndexRowKeyMap.clear();
         this.rowKeyRowIndexMap.clear();
-        let _data = this.sortedData; // 使用 sortedData 而不是 data
+        let _data = this.data;
         if (typeof this.filterMethod === 'function') {
             _data = this.filterMethod(_data);
         }
@@ -329,57 +320,6 @@
      */
     setSortState(key: string, direction: 'asc' | 'desc' | 'none') {
         const timestamp = Date.now();
-<<<<<<< HEAD
-        this.sortState.set(key, { direction, timestamp });
-        this.applySorting();
-    }
-
-    /**
-     * 清除所有排序状态
-     */
-    clearSortState() {
-        this.sortState.clear();
-        this.applySorting();
-    }
-
-    // 后端排序相关方法
-    getBackendSortState(key: string) {
-        return this.backendSortState.get(key) || { direction: 'none', timestamp: 0 };
-    }
-
-    setBackendSortState(key: string, direction: 'asc' | 'desc' | 'none') {
-        if (direction === 'none') {
-            this.backendSortState.delete(key);
-        } else {
-            this.backendSortState.set(key, { direction, timestamp: Date.now() });
-        }
-        this.triggerSortQuery();
-        this.ctx.emit('draw');
-    }
-
-    clearBackendSortState() {
-        this.backendSortState.clear();
-        this.triggerSortQuery();
-    }
-
-    private triggerSortQuery() {
-        const sortData = Array.from(this.backendSortState.entries())
-            .filter(([_, state]) => state.direction !== 'none')
-            .sort((a, b) => a[1].timestamp - b[1].timestamp)
-            .map(([field, state]) => ({ field, direction: state.direction }));
-
-        this.ctx.emit('sortQuery', sortData);
-    }
-
-    setSortQueryData(sortData: { field: string; direction: 'asc' | 'desc' }[]) {
-        this.backendSortState.clear();
-        sortData.forEach((item, index) => {
-            this.backendSortState.set(item.field, {
-                direction: item.direction,
-                timestamp: index - sortData.length,
-            });
-        });
-=======
         if (this.ctx.config.SORT_STRICTLY) {
             // 严格排序，清除所有排序状态
             this.sortState.clear();
@@ -392,38 +332,15 @@
         }
         this.ctx.emit('sortChange', this.sortState);
         this.clearBufferData();
->>>>>>> 59d0352a
         this.ctx.emit('draw');
     }
 
     /**
-<<<<<<< HEAD
-     * 应用排序
-     */
-    private applySorting() {
-        if (this.sortState.size === 0) {
-            // 没有排序时，sortedData 等于原始数据
-            this.sortedData = [...this.data];
-            this.clearFilterMethod();
-            this.clearBufferData();
-            this.ctx.emit('draw');
-            return;
-        }
-
-        // 按时间戳排序，最早的先排序
-        const sortedEntries = Array.from(this.sortState.entries()).sort((a, b) => a[1].timestamp - b[1].timestamp);
-
-        // 对 sortedData 进行排序
-        this.sortedData = this.sortDataRecursive([...this.data], sortedEntries);
-
-        this.clearFilterMethod();
-=======
      * 清除所有排序状态
      */
     clearSort() {
         this.sortState.clear();
         this.ctx.emit('sortChange', this.sortState);
->>>>>>> 59d0352a
         this.clearBufferData();
         this.ctx.emit('draw');
     }
@@ -477,11 +394,7 @@
             let comparison = 0;
 
             if (typeof sortBy === 'function') {
-<<<<<<< HEAD
-                comparison = sortBy(aValue, bValue);
-=======
                 comparison = sortBy(a, b);
->>>>>>> 59d0352a
             } else if (sortBy === 'number') {
                 const aNum = Number(aValue) || 0;
                 const bNum = Number(bValue) || 0;
@@ -491,21 +404,8 @@
                 const bStr = String(bValue || '');
                 comparison = aStr.localeCompare(bStr);
             } else if (sortBy === 'date') {
-<<<<<<< HEAD
-                const aDate = dayjs(aValue || 0);
-                const bDate = dayjs(bValue || 0);
-                comparison = aDate.isBefore(bDate) ? -1 : aDate.isAfter(bDate) ? 1 : 0;
-            } else if (Array.isArray(sortBy) && sortBy[0] === 'date' && typeof sortBy[1] === 'string') {
-                const formatter = sortBy[1];
-                const aDate = dayjs(aValue, formatter);
-                const bDate = dayjs(bValue, formatter);
-                comparison = aDate.isBefore(bDate) ? -1 : aDate.isAfter(bDate) ? 1 : 0;
-            }
-
-=======
                 comparison = compareDates(aValue, bValue);
             }
->>>>>>> 59d0352a
             return direction === 'asc' ? comparison : -comparison;
         });
     }
